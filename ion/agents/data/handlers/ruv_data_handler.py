#!/usr/bin/env python

"""
@package ion.agents.data.handlers.ruv_data_handler
@file ion/agents/data/handlers/ruv_data_handler
@author Christopher Mueller
@brief 
"""
from pyon.public import log
from pyon.util.containers import get_safe
from pyon.ion.granule.taxonomy import TaxyTool
from pyon.ion.granule.granule import build_granule
from pyon.ion.granule.record_dictionary import RecordDictionaryTool
<<<<<<< HEAD
from ion.agents.data.handlers.base_data_handler import BaseDataHandler, NoNewDataWarning
from ion.agents.data.handlers.handler_utils import list_file_info, get_sbuffer
=======
from ion.agents.data.handlers.base_data_handler import BaseDataHandler
from ion.agents.data.handlers.handler_utils import list_file_info, get_sbuffer, get_time_from_filename
>>>>>>> 0eeaf9c0
import numpy as np
import re
from StringIO import StringIO

DH_CONFIG_DETAILS = {
    'ds_desc_params': [
        ('base_url',str,'base path/url for this dataset'),
        ('pattern',str,'The filter pattern for this dataset.  If file-based, use shell-style notation; if remote (http, ftp), use regex'),
    ],
}

class RuvDataHandler(BaseDataHandler):
    @classmethod
    def _init_acquisition_cycle(cls, config):
        # TODO: Can't build a parser here because we won't have a file name!!  Just a directory :)
        # May not be much to do in this method...
        # maybe just ensure access to the dataset_dir and move some of the 'buried' params up to the config dict?
        ext_dset_res = get_safe(config, 'external_dataset_res', None)
        if not ext_dset_res:
            raise SystemError('external_dataset_res not present in configuration, cannot continue')

        config['ds_params'] = ext_dset_res.dataset_description.parameters

#        base_url = ext_dset_res.dataset_description.parameters['base_url']
#        pattern = get_safe(ext_dset_res.dataset_description.parameters, 'pattern')
#        config['base_url'] = base_url
#        config['pattern'] = pattern

    @classmethod
    def _new_data_constraints(cls, config):
        old_list = get_safe(config, 'new_data_check') or []

        ret = {}
        base_url = get_safe(config,'ds_params.base_url')
        list_pattern = get_safe(config,'ds_params.list_pattern')
        date_pattern = get_safe(config, 'ds_params.date_pattern')
        date_extraction_pattern = get_safe(config, 'ds_params.date_extraction_pattern')

        curr_list = list_file_info(base_url, list_pattern)

        # Determine which files are new
        new_list = [tuple(x) for x in curr_list if list(x) not in old_list]

<<<<<<< HEAD
        if len(new_list) is 0:
            raise NoNewDataWarning()

        # The curr_list is the new new_data_check - used for the next "new data" evaluation
        config['set_new_data_check'] = curr_list

        # The new_list is the set of new files - these will be processed
=======
        ret['start_time'] = get_time_from_filename(new_list[0][0], date_extraction_pattern, date_pattern)
        ret['end_time'] = get_time_from_filename(new_list[len(new_list) - 1][0], date_extraction_pattern, date_pattern)

>>>>>>> 0eeaf9c0
        ret['new_files'] = new_list
        ret['bounding_box'] = {}
        ret['vars'] = []

        config['constraints'] = ret

    @classmethod
    def _get_archive_constraints(cls, config):
        base_url = get_safe(config,'ds_params.base_url')
        list_pattern = get_safe(config,'ds_params.list_pattern')
        date_pattern = get_safe(config, 'ds_params.date_pattern')
        date_extraction_pattern = get_safe(config, 'ds_params.date_extraction_pattern')

        start_time = get_safe(config, 'constraints.start_time')
        end_time = get_safe(config, 'constraints.end_time')

        new_list = []
        curr_list = list_file_info(base_url, list_pattern)

        for x in curr_list:
            curr_time = get_time_from_filename(x[0], date_extraction_pattern, date_pattern)
            if start_time <= curr_time <= end_time:
                new_list.append(x)

        config['constraints']['new_files'] = new_list

    @classmethod
    def _get_data(cls, config):
        new_flst = get_safe(config, 'constraints.new_files', [])
#        log.debug('new_flist: {0}'.format(new_flst))
        for f in new_flst:
            log.error('Processing File: {0}'.format(f))
            try:
                parser = RuvParser(f[0])

#                log.info('Header Info:\n{0}'.format(parser.header_map))
#                log.info('Tables Available:\n{0}'.format(parser.table_map.keys()))

                #For now, yield nothing. We need to figure out what to do with the secondary tables
                #before we can start building granules to send back.
                yield []

            except RuvParseException as rpe:
                # TODO: Decide what to do here, raise an exception or carry on
                log.error('Error parsing data file: \'{0}\''.format(f))

class RuvParser(object):
    _col_type_map = {
        'LLUV RDL9':{
            'LOND':('Longitude','deg',),
            'LATD':('Latitude','deg',),
            'VELU':('U comp','cm/s',),
            'VELV':('V comp','cm/s',),
            'VFLG':('VectorFlag','GridCode'),
            'ESPC':('Spatial Quality',),
            'ETMP':('Temporal Quality',),
            'MAXV':('Velocity Maximum',),
            'MINV':('Velocity Minimum',),
            'ERSC':('Spatial Count',),
            'ERTC':('Temporal Count',),
            'XDST':('X Distance','km',),
            'YDST':('Y Distance','km',),
            'RNGE':('Range','km',),
            'BEAR':('Bearing','True',),
            'VELO':('Velocity','cm/s',),
            'HEAD':('Direction','True',),
            'SPRC':('Spectra RngCell',),
            },
        'rads rad1':{
            'TIME':('Time FromStart','seconds',),
            'AMP1':('Calculated Amp1','1/v^2',),
            'AMP2':('Calculated Amp2','1/v^2',),
            'PH13':('Calculated Phase13','deg',),
            'PH23':('Corrected Phase23','deg',),
            'CPH1':('Corrected Phase1','deg',),
            'CPH2':('Corrected Phase2','deg',),
            'SNF1':('Noise Floor NF1','dBm',),
            'SNF2':('Noise Floor NF2','dBm',),
            'SNF3':('Noise Floor NF3','dBm',),
            'SSN1':('SignalToNoise SN1','dB',),
            'SSN2':('SignalToNoise SN2','dB',),
            'SSN3':('SignalToNoise SN3','dB',),
            'DGRC':('Diag Range Cell',),
            'DOPV':('Valid Dopplr Cells',),
            'DDAP':('Dual Angle Prcnt','%',),
            'RADV':('Radial Vector Count',),
            'RAPR':('RadsV per Range',),
            'RARC':('Rads Range Cells',),
            'RADR':('Max Range','km',),
            'RMCV':('Vel Max','cm/s',),
            'RACV':('Vel Aver','cm/s',),
            'RABA':('Bearing Average','deg CWN',),
            'RTYP':('Radial Type',),
            'STYP':('Spectra Type',),
            'TYRS':('Year',),
            'TMON':('Mo',),
            'TDAY':('Dy',),
            'THRS':('Hr',),
            'TMIN':('Mn',),
            'TSEC':('S',),
            },
        'rcvr rcv2':{
            'TIME':('LogTime','Minutes',),
            'RTMP':('Rcvr','iC',),
            'MTMP':('Awg3','iC',),
            'XTRP':('XmtTrip','HexCode',),
            'RUNT':('Awg3Run','Seconds',),
            'SP24':('Supply','Volts',),
            'SP05':('+5VDC','Volts',),
            'SN05':('-5VDC','Volts',),
            'SP12':('+12VDC','Volts',),
            'XPHT':('XInt','iC',),
            'XAHT':('XAmp','iC',),
            'XAFW':('XForw','Watts',),
            'XARW':('XRefl','Watts',),
            'XP28':('X+Ampl','Volts',),
            'XP05':('X+5VDC','Volts',),
            'GRMD':('GpsRcv Mode',),
            'GDMD':('GpsDsp Mode',),
            'GSLK':('GpsSat Lock',),
            'GSUL':('GpsSat Unlock',),
            'PLLL':('PLL Unlock',),
            'HTMP':('HiRcvr','iC',),
            'HUMI':('Humid','%',),
            'RBIA':('Supply','Amps',),
            'EXTA':('Extern InputA',),
            'EXTB':('Extern InputB',),
            'CRUN':('CompRunTime Minutes',),
            'TYRS':('Year',),
            'TMON':('Mo',),
            'TDAY':('Dy',),
            'THRS':('Hr',),
            'TMIN':('Mn',),
            'TSEC':('S',),
            },
        }

    header_map = {}
    table_map = {}

    _ctf_re=re.compile('%CTF: ?([0-9]+(?:\.[0-9]*)?)')

    _h_line_re=re.compile('%([a-zA-Z:]*) ?(.*)')

    _tbl_type_re=re.compile('%TableType: ?(.*)')
    _tbl_num_cols_re=re.compile('%TableColumns: ?(\d*)')
    _tbl_num_rows_re=re.compile('%TableRows: ?(\d*)')
    _tbl_col_types_re=re.compile('%TableColumnTypes: ?(.*)')
    _tbl_strt_re=re.compile('%TableStart: ?\d*')
    _tbl_end_re=re.compile('%TableEnd: ?\d*')
    _tbl_hdrs_re=re.compile('%%[ \t]*?(.*)')

    def _parse_header(self, header_str):
        header_lines=header_str.splitlines(True)
        for line in header_lines:
            m=self._h_line_re.search(line)
            self.header_map[m.group(1)]=m.group(2)

    def _parse_table(self, tbl_key, tbl_str):
        num_cols=self._tbl_num_cols_re.search(tbl_str)
        num_rows=self._tbl_num_rows_re.search(tbl_str)
        col_types=self._tbl_col_types_re.search(tbl_str)
        tbl_s=self._tbl_strt_re.search(tbl_str)
        tbl_e=self._tbl_end_re.search(tbl_str)

#        print "----"
#        print 'tbl_key: {0}'.format(tbl_key)
#        print 'num_cols: {0}'.format(num_cols.group(1))
#        print 'num_row: {0}'.format(num_rows.group(1))
#        print 'col_types: {0}'.format(col_types.group(1))
#        print 'tbl_start: {0}'.format(tbl_s.end()+1)
#        print 'tbl_end: {0}'.format(tbl_e.start())

        # Pull out the core table
        tbl_core = tbl_str[tbl_s.end()+1:tbl_e.start()-1]

        ctypes=col_types.group(1).split()
        tbl_hdrs=self._tbl_hdrs_re.findall(tbl_core)
        tbl_p_map = {}
        data_map = {}
        for i in xrange(len(ctypes)):
            tbl_p_map[ctypes[i]] = self._col_type_map[tbl_key][ctypes[i]]
            data_map[ctypes[i]] = np.genfromtxt(StringIO(tbl_core.replace('%','')), skip_header=len(tbl_hdrs), usecols=i, missing_values='999.000')

        self.table_map[tbl_key] = {'params':tbl_p_map, 'data':data_map}

    def __init__(self, url):

        fstr = None
        sb = None
        try:
            sb = get_sbuffer(url)
            fstr = sb.read()
        finally:
            if not sb is None:
                sb.close()

        if not fstr:
            raise RuvParseException('Error reading file: {0}'.format(url))

        # Verify that this is a CTF v 1.00 file
        ctf_m=self._ctf_re.search(fstr)
        if ctf_m is None:
            raise RuvParseException('\'{0}\' does not have %CTF flag'.format(url))

        if not ctf_m.group(1) == '1.00':
            raise RuvParseException('\'{0}\' not CTF version 1.00'.format(url))

        # Find the TableTypes - allows discovery of other pieces
        tbl_types=self._tbl_type_re.finditer(fstr)
        if not tbl_types:
            raise RuvParseException('\'{0}\' does not contain %TableTypes keywords'.format(url))
        ttps=[]
        for m in tbl_types:
            ttps.append((m.group(0),m.group(1),m.start(),m.end()))

        tbl_ends=self._tbl_end_re.finditer(fstr)
        if not tbl_ends:
            raise RuvParseException('\'{0}\' does not contain any %TableEnd keywords'.format(url))
        tends=[]
        for m in tbl_ends:
            tends.append((m.group(0),m.end()))

        # There should be the same number of results for ttype & tend
        assert len(ttps) == len(tends)

        header_str = fstr[0:ttps[0][2]]
        self._parse_header(header_str)
        for i in xrange(len(ttps)):
            key=ttps[i][1]
            self._parse_table(key, fstr[ttps[i][2]:tends[i][1]])

class RuvParseException(Exception):
    pass<|MERGE_RESOLUTION|>--- conflicted
+++ resolved
@@ -11,13 +11,8 @@
 from pyon.ion.granule.taxonomy import TaxyTool
 from pyon.ion.granule.granule import build_granule
 from pyon.ion.granule.record_dictionary import RecordDictionaryTool
-<<<<<<< HEAD
 from ion.agents.data.handlers.base_data_handler import BaseDataHandler, NoNewDataWarning
-from ion.agents.data.handlers.handler_utils import list_file_info, get_sbuffer
-=======
-from ion.agents.data.handlers.base_data_handler import BaseDataHandler
 from ion.agents.data.handlers.handler_utils import list_file_info, get_sbuffer, get_time_from_filename
->>>>>>> 0eeaf9c0
 import numpy as np
 import re
 from StringIO import StringIO
@@ -61,7 +56,6 @@
         # Determine which files are new
         new_list = [tuple(x) for x in curr_list if list(x) not in old_list]
 
-<<<<<<< HEAD
         if len(new_list) is 0:
             raise NoNewDataWarning()
 
@@ -69,16 +63,13 @@
         config['set_new_data_check'] = curr_list
 
         # The new_list is the set of new files - these will be processed
-=======
+        ret['new_files'] = new_list
         ret['start_time'] = get_time_from_filename(new_list[0][0], date_extraction_pattern, date_pattern)
         ret['end_time'] = get_time_from_filename(new_list[len(new_list) - 1][0], date_extraction_pattern, date_pattern)
-
->>>>>>> 0eeaf9c0
-        ret['new_files'] = new_list
         ret['bounding_box'] = {}
         ret['vars'] = []
 
-        config['constraints'] = ret
+        return ret
 
     @classmethod
     def _get_archive_constraints(cls, config):
