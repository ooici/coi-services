#!/usr/bin/env python

"""
@package ion.agents.data.test.test_external_dataset_agent_netcdf
@file ion/agents/data/test/test_external_dataset_agent_netcdf
@author Christopher Mueller
@brief
"""

# Import pyon first for monkey patching.
from pyon.public import log, IonObject
from pyon.ion.resource import PRED, RT
from coverage_model.parameter import ParameterDictionary, ParameterContext
from coverage_model.parameter_types import QuantityType
from interface.services.sa.idata_product_management_service import DataProductManagementServiceClient
from interface.services.sa.idata_acquisition_management_service import DataAcquisitionManagementServiceClient
from interface.services.dm.idataset_management_service import DatasetManagementServiceClient
from interface.services.coi.iresource_registry_service import ResourceRegistryServiceClient
<<<<<<< HEAD
from interface.services.dm.idataset_management_service import DatasetManagementServiceClient
from interface.objects import ExternalDatasetAgent, ExternalDatasetAgentInstance, ExternalDataProvider, DataSourceModel, ContactInformation, UpdateDescription, DatasetDescription, ExternalDataset, Institution, DataSource
from ion.services.dm.utility.granule_utils import time_series_domain
=======
from interface.objects import ExternalDatasetAgent, ExternalDatasetAgentInstance, ExternalDataProvider, DataSourceModel, ContactInformation, UpdateDescription, DatasetDescription, ExternalDataset, Institution, DataSource
from coverage_model.coverage import GridDomain, GridShape, CRS
from coverage_model.basic_types import MutabilityEnum, AxisTypeEnum
>>>>>>> e556d726

from ion.agents.data.test.test_external_dataset_agent import ExternalDatasetAgentTestBase, IonIntegrationTestCase

from nose.plugins.attrib import attr

#temp until stream defs are completed
from interface.services.dm.ipubsub_management_service import \
    PubsubManagementServiceClient

import numpy


@attr('INT_LONG', group='eoi')
class TestExternalDatasetAgent_Netcdf(ExternalDatasetAgentTestBase,
    IonIntegrationTestCase):
    DVR_CONFIG = {
        'dvr_mod': 'ion.agents.data.handlers.netcdf_data_handler',
        'dvr_cls': 'NetcdfDataHandler', }

    HIST_CONSTRAINTS_1 = {
        'count': 15,
        'temporal_slice': '(slice(4,10))', }

    HIST_CONSTRAINTS_2 = {
        'count': 10,
        'temporal_slice': '(slice(0,16,2))', }

    NDC = {
        'BASE': '\x83\xa7content\xdc\x00\xc9\xceM\xa0\xf3\x00\xceM\xa2D\x80\xceM\xa3\x96\x00\xceM\xa4\xe7\x80\xceM\xa69\x00\xceM\xa7\x8a\x80\xceM\xa8\xdc\x00\xceM\xaa-\x80\xceM\xab\x7f\x00\xceM\xac\xd0\x80\xceM\xae"\x00\xceM\xafs\x80\xceM\xb0\xc5\x00\xceM\xb2\x16\x80\xceM\xb3h\x00\xceM\xb4\xb9\x80\xceM\xb6\x0b\x00\xceM\xb7\\\x80\xceM\xb8\xae\x00\xceM\xb9\xff\x80\xceM\xbbQ\x00\xceM\xbc\xa2\x80\xceM\xbd\xf4\x00\xceM\xbfE\x80\xceM\xc0\x97\x00\xceM\xc1\xe8\x80\xceM\xc3:\x00\xceM\xc4\x8b\x80\xceM\xc5\xdd\x00\xceM\xc7.\x80\xceM\xc8\x80\x00\xceM\xc9\xd1\x80\xceM\xcb#\x00\xceM\xcct\x80\xceM\xcd\xc6\x00\xceM\xcf\x17\x80\xceM\xd0i\x00\xceM\xd1\xba\x80\xceM\xd3\x0c\x00\xceM\xd4]\x80\xceM\xd5\xaf\x00\xceM\xd7\x00\x80\xceM\xd8R\x00\xceM\xd9\xa3\x80\xceM\xda\xf5\x00\xceM\xdcF\x80\xceM\xdd\x98\x00\xceM\xde\xe9\x80\xceM\xe0;\x00\xceM\xe1\x8c\x80\xceM\xe2\xde\x00\xceM\xe4/\x80\xceM\xe5\x81\x00\xceM\xe6\xd2\x80\xceM\xe8$\x00\xceM\xe9u\x80\xceM\xea\xc7\x00\xceM\xec\x18\x80\xceM\xedj\x00\xceM\xee\xbb\x80\xceM\xf0\r\x00\xceM\xf1^\x80\xceM\xf2\xb0\x00\xceM\xf4\x01\x80\xceM\xf5S\x00\xceM\xf6\xa4\x80\xceM\xf7\xf6\x00\xceM\xf9G\x80\xceM\xfa\x99\x00\xceM\xfb\xea\x80\xceM\xfd<\x00\xceM\xfe\x8d\x80\xceM\xff\xdf\x00\xceN\x010\x80\xceN\x02\x82\x00\xceN\x03\xd3\x80\xceN\x05%\x00\xceN\x06v\x80\xceN\x07\xc8\x00\xceN\t\x19\x80\xceN\nk\x00\xceN\x0b\xbc\x80\xceN\r\x0e\x00\xceN\x0e_\x80\xceN\x0f\xb1\x00\xceN\x11\x02\x80\xceN\x12T\x00\xceN\x13\xa5\x80\xceN\x14\xf7\x00\xceN\x16H\x80\xceN\x17\x9a\x00\xceN\x18\xeb\x80\xceN\x1a=\x00\xceN\x1b\x8e\x80\xceN\x1c\xe0\x00\xceN\x1e1\x80\xceN\x1f\x83\x00\xceN \xd4\x80\xceN"&\x00\xceN#w\x80\xceN$\xc9\x00\xceN&\x1a\x80\xceN\'l\x00\xceN(\xbd\x80\xceN*\x0f\x00\xceN+`\x80\xceN,\xb2\x00\xceN.\x03\x80\xceN/U\x00\xceN0\xa6\x80\xceN1\xf8\x00\xceN3I\x80\xceN4\x9b\x00\xceN5\xec\x80\xceN7>\x00\xceN8\x8f\x80\xceN9\xe1\x00\xceN;2\x80\xceN<\x84\x00\xceN=\xd5\x80\xceN?\'\x00\xceN@x\x80\xceNA\xca\x00\xceNC\x1b\x80\xceNDm\x00\xceNE\xbe\x80\xceNG\x10\x00\xceNHa\x80\xceNI\xb3\x00\xceNK\x04\x80\xceNLV\x00\xceNM\xa7\x80\xceNN\xf9\x00\xceNPJ\x80\xceNQ\x9c\x00\xceNR\xed\x80\xceNT?\x00\xceNU\x90\x80\xceNV\xe2\x00\xceNX3\x80\xceNY\x85\x00\xceNZ\xd6\x80\xceN\\(\x00\xceN]y\x80\xceN^\xcb\x00\xceN`\x1c\x80\xceNan\x00\xceNb\xbf\x80\xceNd\x11\x00\xceNeb\x80\xceNf\xb4\x00\xceNh\x05\x80\xceNiW\x00\xceNj\xa8\x80\xceNk\xfa\x00\xceNmK\x80\xceNn\x9d\x00\xceNo\xee\x80\xceNq@\x00\xceNr\x91\x80\xceNs\xe3\x00\xceNu4\x80\xceNv\x86\x00\xceNw\xd7\x80\xceNy)\x00\xceNzz\x80\xceN{\xcc\x00\xceN}\x1d\x80\xceN~o\x00\xceN\x7f\xc0\x80\xceN\x81\x12\x00\xceN\x82c\x80\xceN\x83\xb5\x00\xceN\x85\x06\x80\xceN\x86X\x00\xceN\x87\xa9\x80\xceN\x88\xfb\x00\xceN\x8aL\x80\xceN\x8b\x9e\x00\xceN\x8c\xef\x80\xceN\x8eA\x00\xceN\x8f\x92\x80\xceN\x90\xe4\x00\xceN\x925\x80\xceN\x93\x87\x00\xceN\x94\xd8\x80\xceN\x96*\x00\xceN\x97{\x80\xceN\x98\xcd\x00\xceN\x9a\x1e\x80\xceN\x9bp\x00\xceN\x9c\xc1\x80\xceN\x9e\x13\x00\xceN\x9fd\x80\xceN\xa0\xb6\x00\xceN\xa2\x07\x80\xceN\xa3Y\x00\xceN\xa4\xaa\x80\xceN\xa5\xfc\x00\xceN\xa7M\x80\xceN\xa8\x9f\x00\xa6header\x83\xa2nd\x01\xa5shape\x91\xcc\xc9\xa4type\xa5int32\xad__ion_array__\xc3',
        'WINDOWED': 'encoded time array for the windowed sample', }

    def _setup_resources(self):
        # TODO: some or all of this (or some variation) should move to DAMS'

        # Build the test resources for the dataset
        dms_cli = DatasetManagementServiceClient()
        dams_cli = DataAcquisitionManagementServiceClient()
        dpms_cli = DataProductManagementServiceClient()
        rr_cli = ResourceRegistryServiceClient()
        pubsub_cli = PubsubManagementServiceClient()
        dataset_management = DatasetManagementServiceClient()

        eda = ExternalDatasetAgent(handler_module=self.DVR_CONFIG['dvr_mod'],
                                   handler_class=self.DVR_CONFIG['dvr_cls'])
        eda_id = dams_cli.create_external_dataset_agent(eda)

        eda_inst = ExternalDatasetAgentInstance()
        eda_inst_id = dams_cli.create_external_dataset_agent_instance(eda_inst,
                                                                      external_dataset_agent_id=eda_id)

        # Create and register the necessary resources/objects

        # Create DataProvider
        dprov = ExternalDataProvider(institution=Institution(),
                                     contact=ContactInformation())
        dprov.contact.individual_names_given = 'Christopher Mueller'
        dprov.contact.email = 'cmueller@asascience.com'

        # Create DataSource
        dsrc = DataSource(protocol_type='DAP', institution=Institution(),
                          contact=ContactInformation())
        dsrc.connection_params['base_data_url'] = ''
        dsrc.contact.individual_names_given = 'Tim Giguere'
        dsrc.contact.email = 'tgiguere@asascience.com'

        # Create ExternalDataset
        ds_name = 'usgs_test_dataset'
        dset = ExternalDataset(name=ds_name,
                               dataset_description=DatasetDescription(),
                               update_description=UpdateDescription(),
                               contact=ContactInformation())

        # The usgs.nc test dataset is a download of the R1 dataset found here:
        # http://thredds-test.oceanobservatories.org/thredds/dodsC/ooiciData/E66B1A74-A684-454A-9ADE-8388C2C634E5.ncml
        dset.dataset_description.parameters['dataset_path'] = 'test_data/usgs.nc'
        dset.dataset_description.parameters['temporal_dimension'] = 'time'
        dset.dataset_description.parameters['zonal_dimension'] = 'lon'
        dset.dataset_description.parameters['meridional_dimension'] = 'lat'
        dset.dataset_description.parameters['vertical_dimension'] = 'z'
        dset.dataset_description.parameters['variables'] = [
            'water_temperature',
            'streamflow',
            'water_temperature_bottom',
            'water_temperature_middle',
            'specific_conductance',
            'data_qualifier', ]

        # Create DataSourceModel
        dsrc_model = DataSourceModel(name='dap_model')
        #dsrc_model.model = 'DAP'
        dsrc_model.data_handler_module = 'N/A'
        dsrc_model.data_handler_class = 'N/A'

        ## Run everything through DAMS
        ds_id = dams_cli.create_external_dataset(external_dataset=dset)
        ext_dprov_id = dams_cli.create_external_data_provider(external_data_provider=dprov)
        ext_dsrc_id = dams_cli.create_data_source(data_source=dsrc)
        ext_dsrc_model_id = dams_cli.create_data_source_model(dsrc_model)

        # Register the ExternalDataset
        dproducer_id = dams_cli.register_external_data_set(external_dataset_id=ds_id)

        # Or using each method
        dams_cli.assign_data_source_to_external_data_provider(data_source_id=ext_dsrc_id, external_data_provider_id=ext_dprov_id)
        dams_cli.assign_data_source_to_data_model(data_source_id=ext_dsrc_id, data_source_model_id=ext_dsrc_model_id)
        dams_cli.assign_external_dataset_to_data_source(external_dataset_id=ds_id, data_source_id=ext_dsrc_id)
        dams_cli.assign_external_dataset_to_agent_instance(external_dataset_id=ds_id, agent_instance_id=eda_inst_id)
        #        dams_cli.assign_external_data_agent_to_agent_instance(external_data_agent_id=self.eda_id, agent_instance_id=self.eda_inst_id)

        #create temp streamdef so the data product can create the stream
<<<<<<< HEAD
        pdict_id = dataset_management.read_parameter_dictionary_by_name('ctd_parsed_param_dict', id_only=True)
        streamdef_id = pubsub_cli.create_stream_definition(name="temp", description="temp", parameter_diction_id=pdict_id)

        tdom, sdom = time_series_domain()
=======
        pc_list = []

        #Get 'time' parameter context
        pc_list.append(dms_cli.read_parameter_context_by_name('time', id_only=True))

        for pc_k, pc in self._create_parameter_dictionary().iteritems():
            pc_list.append(dms_cli.create_parameter_context(pc_k, pc[1].dump()))

        pdict_id = dms_cli.create_parameter_dictionary('netcdf_param_dict', pc_list)

        #create temp streamdef so the data product can create the stream
        streamdef_id = pubsub_cli.create_stream_definition(name="netcdf", description="netcdf", parameter_dictionary_id=pdict_id)

        # Construct temporal and spatial Coordinate Reference System objects
        tcrs = CRS([AxisTypeEnum.TIME])
        scrs = CRS([AxisTypeEnum.LON, AxisTypeEnum.LAT])

        # Construct temporal and spatial Domain objects
        tdom = GridDomain(GridShape('temporal', [0]), tcrs, MutabilityEnum.EXTENSIBLE)  # 1d (timeline)
        sdom = GridDomain(GridShape('spatial', [0]), scrs, MutabilityEnum.IMMUTABLE)  # 1d spatial topology (station/trajectory)

>>>>>>> e556d726
        sdom = sdom.dump()
        tdom = tdom.dump()

        dprod = IonObject(RT.DataProduct,
                          name='usgs_parsed_product',
                          description='parsed usgs product',
                          temporal_domain=tdom,
                          spatial_domain=sdom)

        # Generate the data product and associate it to the ExternalDataset
        dproduct_id = dpms_cli.create_data_product(data_product=dprod,
<<<<<<< HEAD
                                                    stream_definition_id=streamdef_id)
=======
                                                   stream_definition_id=streamdef_id,
                                                   parameter_dictionary=pdict_id)
>>>>>>> e556d726

        dams_cli.assign_data_product(input_resource_id=ds_id, data_product_id=dproduct_id)

        stream_id, assn = rr_cli.find_objects(subject=dproduct_id, predicate=PRED.hasStream, object_type=RT.Stream, id_only=True)
        stream_id = stream_id[0]

        log.info('Created resources: {0}'.format({'ExternalDataset': ds_id, 'ExternalDataProvider': ext_dprov_id, 'DataSource': ext_dsrc_id, 'DataSourceModel': ext_dsrc_model_id, 'DataProducer': dproducer_id, 'DataProduct': dproduct_id, 'Stream': stream_id}))

        # Create the logger for receiving publications
        _, stream_route, _ = self.create_stream_and_logger(name='usgs', stream_id=stream_id)

        self.EDA_RESOURCE_ID = ds_id
        self.EDA_NAME = ds_name
        self.DVR_CONFIG['dh_cfg'] = {
            'TESTING': True,
            'stream_id': stream_id,
            'stream_route': stream_route,
            'stream_def': streamdef_id,
            'data_producer_id': dproducer_id,  # CBM: Should this be put in the main body of the config - with mod & cls?
            'max_records': 1,
        }

    def _create_parameter_dictionary(self):
        pdict = ParameterDictionary()

        lat_ctxt = ParameterContext('lat', param_type=QuantityType(value_encoding=numpy.dtype('float32')))
        lat_ctxt.axis = AxisTypeEnum.LAT
        lat_ctxt.uom = 'degree_north'
        pdict.add_context(lat_ctxt)

        lon_ctxt = ParameterContext('lon', param_type=QuantityType(value_encoding=numpy.dtype('float32')))
        lon_ctxt.axis = AxisTypeEnum.LON
        lon_ctxt.uom = 'degree_east'
        pdict.add_context(lon_ctxt)

        temp_ctxt = ParameterContext('water_temperature', param_type=QuantityType(value_encoding=numpy.dtype('float32')))
        temp_ctxt.uom = 'degree_Celsius'
        pdict.add_context(temp_ctxt)

        temp_ctxt = ParameterContext('water_temperature_bottom', param_type=QuantityType(value_encoding=numpy.dtype('float32')))
        temp_ctxt.uom = 'degree_Celsius'
        pdict.add_context(temp_ctxt)

        temp_ctxt = ParameterContext('water_temperature_middle', param_type=QuantityType(value_encoding=numpy.dtype('float32')))
        temp_ctxt.uom = 'degree_Celsius'
        pdict.add_context(temp_ctxt)

        temp_ctxt = ParameterContext('z', param_type=QuantityType(value_encoding=numpy.dtype('float32')))
        temp_ctxt.uom = 'meters'
        pdict.add_context(temp_ctxt)

        cond_ctxt = ParameterContext('streamflow', param_type=QuantityType(value_encoding=numpy.dtype('float32')))
        cond_ctxt.uom = 'unknown'
        pdict.add_context(cond_ctxt)

        pres_ctxt = ParameterContext('specific_conductance', param_type=QuantityType(value_encoding=numpy.dtype('float32')))
        pres_ctxt.uom = 'unknown'
        pdict.add_context(pres_ctxt)

        pres_ctxt = ParameterContext('data_qualifier', param_type=QuantityType(value_encoding=numpy.dtype('bool')))
        pres_ctxt.uom = 'unknown'
        pdict.add_context(pres_ctxt)

        return pdict<|MERGE_RESOLUTION|>--- conflicted
+++ resolved
@@ -16,15 +16,9 @@
 from interface.services.sa.idata_acquisition_management_service import DataAcquisitionManagementServiceClient
 from interface.services.dm.idataset_management_service import DatasetManagementServiceClient
 from interface.services.coi.iresource_registry_service import ResourceRegistryServiceClient
-<<<<<<< HEAD
-from interface.services.dm.idataset_management_service import DatasetManagementServiceClient
-from interface.objects import ExternalDatasetAgent, ExternalDatasetAgentInstance, ExternalDataProvider, DataSourceModel, ContactInformation, UpdateDescription, DatasetDescription, ExternalDataset, Institution, DataSource
-from ion.services.dm.utility.granule_utils import time_series_domain
-=======
 from interface.objects import ExternalDatasetAgent, ExternalDatasetAgentInstance, ExternalDataProvider, DataSourceModel, ContactInformation, UpdateDescription, DatasetDescription, ExternalDataset, Institution, DataSource
 from coverage_model.coverage import GridDomain, GridShape, CRS
 from coverage_model.basic_types import MutabilityEnum, AxisTypeEnum
->>>>>>> e556d726
 
 from ion.agents.data.test.test_external_dataset_agent import ExternalDatasetAgentTestBase, IonIntegrationTestCase
 
@@ -65,7 +59,6 @@
         dpms_cli = DataProductManagementServiceClient()
         rr_cli = ResourceRegistryServiceClient()
         pubsub_cli = PubsubManagementServiceClient()
-        dataset_management = DatasetManagementServiceClient()
 
         eda = ExternalDatasetAgent(handler_module=self.DVR_CONFIG['dvr_mod'],
                                    handler_class=self.DVR_CONFIG['dvr_cls'])
@@ -135,12 +128,6 @@
         #        dams_cli.assign_external_data_agent_to_agent_instance(external_data_agent_id=self.eda_id, agent_instance_id=self.eda_inst_id)
 
         #create temp streamdef so the data product can create the stream
-<<<<<<< HEAD
-        pdict_id = dataset_management.read_parameter_dictionary_by_name('ctd_parsed_param_dict', id_only=True)
-        streamdef_id = pubsub_cli.create_stream_definition(name="temp", description="temp", parameter_diction_id=pdict_id)
-
-        tdom, sdom = time_series_domain()
-=======
         pc_list = []
 
         #Get 'time' parameter context
@@ -162,7 +149,6 @@
         tdom = GridDomain(GridShape('temporal', [0]), tcrs, MutabilityEnum.EXTENSIBLE)  # 1d (timeline)
         sdom = GridDomain(GridShape('spatial', [0]), scrs, MutabilityEnum.IMMUTABLE)  # 1d spatial topology (station/trajectory)
 
->>>>>>> e556d726
         sdom = sdom.dump()
         tdom = tdom.dump()
 
@@ -174,12 +160,8 @@
 
         # Generate the data product and associate it to the ExternalDataset
         dproduct_id = dpms_cli.create_data_product(data_product=dprod,
-<<<<<<< HEAD
-                                                    stream_definition_id=streamdef_id)
-=======
                                                    stream_definition_id=streamdef_id,
                                                    parameter_dictionary=pdict_id)
->>>>>>> e556d726
 
         dams_cli.assign_data_product(input_resource_id=ds_id, data_product_id=dproduct_id)
 
