--- conflicted
+++ resolved
@@ -185,13 +185,8 @@
         pubsub_client = PubsubManagementServiceClient(node=self.container.node)
 
         # A callback for processing subscribed-to data.
-<<<<<<< HEAD
         def consume_data(message, stream_route, stream_id):
-            log.info('Received messages on %s (%s, %s)', stream_id, stream_route.exchange_point, stream_route.routing_key)
-=======
-        def consume_data(message, headers):
             log.info('Subscriber received data message: %s.' % str(message))
->>>>>>> 4a1fa172
             self._samples_received.append(message)
             if self._no_samples and self._no_samples == len(self._samples_received):
                 self._async_data_result.set()
