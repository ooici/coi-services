#!/usr/bin/env python

"""
@package ion.agents.platform.test.test_platform_agent_with_oms
@file    ion/agents/platform/test/test_platform_agent_with_oms.py
@author  Carlos Rueda
@brief   Test cases for R2 platform agent interacting with OMS
"""

__author__ = 'Carlos Rueda'
__license__ = 'Apache 2.0'

# Locally, the following can be prefixed with PLAT_NETWORK=small to exercise
# a small network (a root and some children) to the testing takes less time
# but still representative. See HelperTestMixin.
#
# bin/nosetests -sv ion/agents/platform/test/test_platform_agent_with_oms.py:TestPlatformAgent.test_capabilities
# bin/nosetests -sv ion/agents/platform/test/test_platform_agent_with_oms.py:TestPlatformAgent.test_some_state_transitions
# bin/nosetests -sv ion/agents/platform/test/test_platform_agent_with_oms.py:TestPlatformAgent.test_some_commands
# bin/nosetests -sv ion/agents/platform/test/test_platform_agent_with_oms.py:TestPlatformAgent.test_resource_monitoring
# bin/nosetests -sv ion/agents/platform/test/test_platform_agent_with_oms.py:TestPlatformAgent.test_event_dispatch
# bin/nosetests -sv ion/agents/platform/test/test_platform_agent_with_oms.py:TestPlatformAgent.test_connect_disconnect_instrument
# bin/nosetests -sv ion/agents/platform/test/test_platform_agent_with_oms.py:TestPlatformAgent.test_check_sync
#


from pyon.public import log
import logging

from pyon.event.event import EventSubscriber

from pyon.util.containers import get_ion_ts
from pyon.core.exception import ServerError
from pyon.util.context import LocalContextMixin
from pyon.public import CFG

from pyon.agent.agent import ResourceAgentClient
from interface.objects import AgentCommand
from interface.objects import CapabilityType
from interface.objects import AgentCapability

from pyon.util.int_test import IonIntegrationTestCase
from ion.agents.platform.platform_agent import PlatformAgentState
from ion.agents.platform.platform_agent import PlatformAgentEvent
from ion.agents.platform.platform_agent_launcher import LauncherFactory

<<<<<<< HEAD
from ion.agents.platform.rsn.oms_client_factory import OmsClientFactory
=======
from ion.agents.platform.rsn.oms_client_factory import CIOMSClientFactory
>>>>>>> 6bc68ae9
from ion.agents.platform.rsn.oms_util import RsnOmsUtil
from ion.agents.platform.util.network_util import NetworkUtil
from ion.agents.platform.responses import NormalResponse

from ion.agents.platform.test.helper import HelperTestMixin

from pyon.ion.stream import StandaloneStreamSubscriber
from interface.services.dm.ipubsub_management_service import PubsubManagementServiceClient

from ion.agents.platform.test.adhoc import adhoc_get_parameter_dictionary
from ion.agents.platform.test.adhoc import adhoc_get_stream_names

from gevent.event import AsyncResult
from mock import patch

import os
import time
from nose.plugins.attrib import attr


# By default, test against "embedded" simulator. The OMS environment variable
# can be used to indicate a different RSN OMS server endpoint. Some aliases for
# the "oms_uri" parameter include "localsimulator" and "simulator".
<<<<<<< HEAD
# See OmsClientFactory.
DVR_CONFIG = {
    'dvr_mod': 'ion.agents.platform.rsn.rsn_platform_driver',
    'dvr_cls': 'RsnPlatformDriver',
=======
# See CIOMSClientFactory.
DVR_CONFIG = {
    'dvr_mod': 'ion.agents.platform.rsn.rsn_platform_driver',
    'dvr_cls': 'RSNPlatformDriver',
>>>>>>> 6bc68ae9
    'oms_uri': os.getenv('OMS', 'embsimulator'),
}

# Agent parameters.
PA_RESOURCE_ID = 'platform_agent_001'
PA_NAME = 'PlatformAgent001'
PA_MOD = 'ion.agents.platform.platform_agent'
PA_CLS = 'PlatformAgent'

# DATA_TIMEOUT: timeout for reception of data sample
DATA_TIMEOUT = 25

# EVENT_TIMEOUT: timeout for reception of event
EVENT_TIMEOUT = 25

class FakeProcess(LocalContextMixin):
    """
    A fake process used because the test case is not an ion process.
    """
    name = ''
    id=''
    process_type = ''


@attr('INT', group='sa')
@patch.dict(CFG, {'endpoint':{'receive':{'timeout': 180}}})
class TestPlatformAgent(IonIntegrationTestCase, HelperTestMixin):

    @classmethod
    def setUpClass(cls):
        HelperTestMixin.setUpClass()

        # Use the network definition provided by RSN OMS directly.
<<<<<<< HEAD
        rsn_oms = OmsClientFactory.create_instance(DVR_CONFIG['oms_uri'])
=======
        rsn_oms = CIOMSClientFactory.create_instance(DVR_CONFIG['oms_uri'])
>>>>>>> 6bc68ae9
        network_definition = RsnOmsUtil.build_network_definition(rsn_oms)
        network_definition_ser = NetworkUtil.serialize_network_definition(network_definition)
        if log.isEnabledFor(logging.DEBUG):
            log.debug("NetworkDefinition serialization:\n%s", network_definition_ser)

        cls.PLATFORM_CONFIG = {
            'platform_id': cls.PLATFORM_ID,
            'driver_config': DVR_CONFIG,

            'network_definition' : network_definition_ser
        }

        NetworkUtil._gen_open_diagram(network_definition.pnodes[cls.PLATFORM_ID])

    def setUp(self):
        self._start_container()
        self.container.start_rel_from_url('res/deploy/r2deploy.yml')

        self._pubsub_client = PubsubManagementServiceClient(node=self.container.node)

        # Start data subscribers, add stop to cleanup.
        # Define stream_config.
        self._async_data_result = AsyncResult()
        self._data_greenlets = []
        self._stream_config = {}
        self._samples_received = []
        self._data_subscribers = []
        self._start_data_subscribers()
        self.addCleanup(self._stop_data_subscribers)

        # start event subscriber:
        self._async_event_result = AsyncResult()
        self._event_subscribers = []
        self._events_received = []
        self.addCleanup(self._stop_event_subscribers)
        self._start_event_subscriber()


        self._agent_config = {
            'agent'         : {'resource_id': PA_RESOURCE_ID},
            'stream_config' : self._stream_config,

            # pass platform config here
            'platform_config': self.PLATFORM_CONFIG
        }

        if log.isEnabledFor(logging.TRACE):
            log.trace("launching with agent_config=%s" % str(self._agent_config))

        self._launcher = LauncherFactory.createLauncher()
        self._pid = self._launcher.launch(self.PLATFORM_ID, self._agent_config)

        log.debug("LAUNCHED PLATFORM_ID=%r", self.PLATFORM_ID)

        # Start a resource agent client to talk with the agent.
        self._pa_client = ResourceAgentClient(PA_RESOURCE_ID, process=FakeProcess())
        log.info('Got pa client %s.' % str(self._pa_client))

    def tearDown(self):
        try:
            self._launcher.cancel_process(self._pid)
        finally:
            super(TestPlatformAgent, self).tearDown()

    def _start_data_subscribers(self):
        """
        """

        # Create streams and subscriptions for each stream named in driver.
        self._stream_config = {}
        self._data_subscribers = []

        #
        # TODO retrieve appropriate stream definitions; for the moment, using
        # adhoc_get_stream_names
        #

        # A callback for processing subscribed-to data.
        def consume_data(message, stream_route, stream_id):
            log.info('Subscriber received data message: %s.' % str(message))
            self._samples_received.append(message)
            self._async_data_result.set()

        for stream_name in adhoc_get_stream_names():
            log.info('creating stream %r ...', stream_name)

            # TODO use appropriate exchange_point
            stream_id, stream_route = self._pubsub_client.create_stream(
                name=stream_name, exchange_point='science_data')

            log.info('create_stream(%r): stream_id=%r, stream_route=%s',
                     stream_name, stream_id, str(stream_route))

            pdict = adhoc_get_parameter_dictionary(stream_name)
            stream_config = dict(stream_route=stream_route.routing_key,
                                 stream_id=stream_id,
                                 parameter_dictionary=pdict.dump())

            self._stream_config[stream_name] = stream_config
            log.info('_stream_config[%r]= %r', stream_name, stream_config)

            # Create subscriptions for each stream.
            exchange_name = '%s_queue' % stream_name
            self._purge_queue(exchange_name)
            sub = StandaloneStreamSubscriber(exchange_name, consume_data)
            sub.start()
            self._data_subscribers.append(sub)
            sub_id = self._pubsub_client.create_subscription(name=exchange_name, stream_ids=[stream_id])
            self._pubsub_client.activate_subscription(sub_id)
            sub.subscription_id = sub_id

    def _purge_queue(self, queue):
        xn = self.container.ex_manager.create_xn_queue(queue)
        xn.purge()

    def _stop_data_subscribers(self):
        """
        Stop the data subscribers on cleanup.
        """
        for sub in self._data_subscribers:
            if hasattr(sub, 'subscription_id'):
                try:
                    self._pubsub_client.deactivate_subscription(sub.subscription_id)
                except:
                    pass
                self._pubsub_client.delete_subscription(sub.subscription_id)
            sub.stop()

    def _start_event_subscriber(self, event_type="DeviceEvent", sub_type="platform_event"):
        """
        Starts event subscriber for events of given event_type ("DeviceEvent"
        by default) and given sub_type ("platform_event" by default).
        """

        def consume_event(evt, *args, **kwargs):
            # A callback for consuming events.
            log.info('Event subscriber received evt: %s.', str(evt))
            self._events_received.append(evt)
            self._async_event_result.set(evt)

        sub = EventSubscriber(event_type=event_type,
            sub_type=sub_type,
            callback=consume_event)

        sub.start()
        log.info("registered event subscriber for event_type=%r, sub_type=%r",
            event_type, sub_type)

        self._event_subscribers.append(sub)
        sub._ready_event.wait(timeout=EVENT_TIMEOUT)

    def _stop_event_subscribers(self):
        """
        Stops the event subscribers on cleanup.
        """
        try:
            for sub in self._event_subscribers:
                if hasattr(sub, 'subscription_id'):
                    try:
                        self.pubsubcli.deactivate_subscription(sub.subscription_id)
                    except:
                        pass
                    self.pubsubcli.delete_subscription(sub.subscription_id)
                sub.stop()
        finally:
            self._event_subscribers = []

    def _get_state(self):
        state = self._pa_client.get_agent_state()
        return state

    def _assert_state(self, state):
        self.assertEquals(self._get_state(), state)

    #def _execute_agent(self, cmd, timeout=TIMEOUT):
    def _execute_agent(self, cmd):
        log.info("_execute_agent: cmd=%r kwargs=%r ...", cmd.command, cmd.kwargs)
        time_start = time.time()
        #retval = self._pa_client.execute_agent(cmd, timeout=timeout)
        retval = self._pa_client.execute_agent(cmd)
        elapsed_time = time.time() - time_start
        log.info("_execute_agent: cmd=%r elapsed_time=%s, retval = %s",
                 cmd.command, elapsed_time, str(retval))
        return retval

    def _reset(self):
        cmd = AgentCommand(command=PlatformAgentEvent.RESET)
        retval = self._execute_agent(cmd)
        self._assert_state(PlatformAgentState.UNINITIALIZED)

    def _ping_agent(self):
        retval = self._pa_client.ping_agent()
        self.assertIsInstance(retval, str)

    def _ping_resource(self):
        cmd = AgentCommand(command=PlatformAgentEvent.PING_RESOURCE)
        if self._get_state() == PlatformAgentState.UNINITIALIZED:
            # should get ServerError: "Command not handled in current state"
            with self.assertRaises(ServerError):
                #self._pa_client.execute_agent(cmd, timeout=TIMEOUT)
                self._pa_client.execute_agent(cmd)
        else:
            # In all other states the command should be accepted:
            retval = self._execute_agent(cmd)
            self.assertEquals("PONG", retval.result)

    def _get_metadata(self):
        cmd = AgentCommand(command=PlatformAgentEvent.GET_METADATA)
        retval = self._execute_agent(cmd)
        md = retval.result
        self.assertIsInstance(md, dict)
        # TODO verify possible subset of required entries in the dict.
        log.info("GET_METADATA = %s", md)

    def _get_ports(self):
        cmd = AgentCommand(command=PlatformAgentEvent.GET_PORTS)
        retval = self._execute_agent(cmd)
        md = retval.result
        self.assertIsInstance(md, dict)
        # TODO verify possible subset of required entries in the dict.
        log.info("GET_PORTS = %s", md)

    def _connect_instrument(self):
        #
        # TODO more realistic settings for the connection
        #
        port_id = self.PORT_ID
        instrument_id = self.INSTRUMENT_ID
        instrument_attributes = self.INSTRUMENT_ATTRIBUTES_AND_VALUES

        kwargs = dict(
            port_id = port_id,
            instrument_id = instrument_id,
            attributes = instrument_attributes
        )
        cmd = AgentCommand(command=PlatformAgentEvent.CONNECT_INSTRUMENT, kwargs=kwargs)
        retval = self._execute_agent(cmd)
        result = retval.result
        log.info("CONNECT_INSTRUMENT = %s", result)
        self.assertIsInstance(result, dict)
        self.assertTrue(port_id in result)
        self.assertIsInstance(result[port_id], dict)
        returned_attrs = self._verify_valid_instrument_id(instrument_id, result[port_id])
        if isinstance(returned_attrs, dict):
            for attrName in instrument_attributes:
                self.assertTrue(attrName in returned_attrs)

    def _get_connected_instruments(self):
        port_id = self.PORT_ID

        kwargs = dict(
            port_id = port_id,
        )
        cmd = AgentCommand(command=PlatformAgentEvent.GET_CONNECTED_INSTRUMENTS, kwargs=kwargs)
        retval = self._execute_agent(cmd)
        result = retval.result
        log.info("GET_CONNECTED_INSTRUMENTS = %s", result)
        self.assertIsInstance(result, dict)
        self.assertTrue(port_id in result)
        self.assertIsInstance(result[port_id], dict)
        instrument_id = self.INSTRUMENT_ID
        self.assertTrue(instrument_id in result[port_id])

    def _disconnect_instrument(self):
        # TODO real settings and corresp verification

        port_id = self.PORT_ID
        instrument_id = self.INSTRUMENT_ID

        kwargs = dict(
            port_id = port_id,
            instrument_id = instrument_id
        )
        cmd = AgentCommand(command=PlatformAgentEvent.DISCONNECT_INSTRUMENT, kwargs=kwargs)
        retval = self._execute_agent(cmd)
        result = retval.result
        log.info("DISCONNECT_INSTRUMENT = %s", result)
        self.assertIsInstance(result, dict)
        self.assertTrue(port_id in result)
        self.assertIsInstance(result[port_id], dict)
        self.assertTrue(instrument_id in result[port_id])
        self._verify_instrument_disconnected(instrument_id, result[port_id][instrument_id])

    def _turn_on_port(self):
        # TODO real settings and corresp verification

        port_id = self.PORT_ID

        kwargs = dict(
            port_id = port_id
        )
        cmd = AgentCommand(command=PlatformAgentEvent.TURN_ON_PORT, kwargs=kwargs)
        retval = self._execute_agent(cmd)
        result = retval.result
        log.info("TURN_ON_PORT = %s", result)
        self.assertIsInstance(result, dict)
        self.assertTrue(port_id in result)
        self.assertEquals(result[port_id], NormalResponse.PORT_TURNED_ON)

    def _turn_off_port(self):
        # TODO real settings and corresp verification

        port_id = self.PORT_ID

        kwargs = dict(
            port_id = port_id
        )
        cmd = AgentCommand(command=PlatformAgentEvent.TURN_OFF_PORT, kwargs=kwargs)
        retval = self._execute_agent(cmd)
        result = retval.result
        log.info("TURN_OFF_PORT = %s", result)
        self.assertIsInstance(result, dict)
        self.assertTrue(port_id in result)
        self.assertEquals(result[port_id], NormalResponse.PORT_TURNED_OFF)

    def _get_resource(self):
        attrNames = self.ATTR_NAMES
        cur_time = get_ion_ts()
        #
        # OOIION-631 Note: I'm asked to only use get_ion_ts() as a basis for
        # using system time. However, other associated supporting (and more
        # "numeric") routines would be convenient. In particular, note the
        # following operation to subtract a number of seconds for my request:
        #
        from_time = str(int(cur_time) - 50000)  # a 50-sec time window
        kwargs = dict(attr_names=attrNames, from_time=from_time)
        cmd = AgentCommand(command=PlatformAgentEvent.GET_RESOURCE, kwargs=kwargs)
        retval = self._execute_agent(cmd)
        attr_values = retval.result
        self.assertIsInstance(attr_values, dict)
        for attr_name in attrNames:
            self._verify_valid_attribute_id(attr_name, attr_values)

    def _set_resource(self):
        attrNames = self.ATTR_NAMES
        writ_attrNames = self.WRITABLE_ATTR_NAMES

        # do valid settings:

        # TODO more realistic value depending on attribute's type
        attrs = [(attrName, self.VALID_ATTR_VALUE) for attrName in attrNames]
        log.info("%r: setting attributes=%s", self.PLATFORM_ID, attrs)
        kwargs = dict(attrs=attrs)
        cmd = AgentCommand(command=PlatformAgentEvent.SET_RESOURCE, kwargs=kwargs)
        retval = self._execute_agent(cmd)
        attr_values = retval.result
        self.assertIsInstance(attr_values, dict)
        for attrName in attrNames:
            if attrName in writ_attrNames:
                self._verify_valid_attribute_id(attrName, attr_values)
            else:
                self._verify_not_writable_attribute_id(attrName, attr_values)

        # try invalid settings:

        # set invalid values to writable attributes:
        attrs = [(attrName, self.INVALID_ATTR_VALUE) for attrName in writ_attrNames]
        log.info("%r: setting attributes=%s", self.PLATFORM_ID, attrs)
        kwargs = dict(attrs=attrs)
        cmd = AgentCommand(command=PlatformAgentEvent.SET_RESOURCE, kwargs=kwargs)
        retval = self._execute_agent(cmd)
        attr_values = retval.result
        self.assertIsInstance(attr_values, dict)
        for attrName in writ_attrNames:
            self._verify_attribute_value_out_of_range(attrName, attr_values)

    def _initialize(self):
        self._assert_state(PlatformAgentState.UNINITIALIZED)
        cmd = AgentCommand(command=PlatformAgentEvent.INITIALIZE)
        retval = self._execute_agent(cmd)
        self._assert_state(PlatformAgentState.INACTIVE)

    def _go_active(self):
        cmd = AgentCommand(command=PlatformAgentEvent.GO_ACTIVE)
        retval = self._execute_agent(cmd)
        self._assert_state(PlatformAgentState.IDLE)

    def _run(self):
        cmd = AgentCommand(command=PlatformAgentEvent.RUN)
        retval = self._execute_agent(cmd)
        self._assert_state(PlatformAgentState.COMMAND)

    def _pause(self):
        cmd = AgentCommand(command=PlatformAgentEvent.PAUSE)
        retval = self._execute_agent(cmd)
        self._assert_state(PlatformAgentState.STOPPED)

    def _resume(self):
        cmd = AgentCommand(command=PlatformAgentEvent.RESUME)
        retval = self._execute_agent(cmd)
        self._assert_state(PlatformAgentState.COMMAND)

    def _start_resource_monitoring(self):
        cmd = AgentCommand(command=PlatformAgentEvent.START_MONITORING)
        retval = self._execute_agent(cmd)
        self._assert_state(PlatformAgentState.MONITORING)

    def _wait_for_a_data_sample(self):
        log.info("waiting for reception of a data sample...")
        # just wait for at least one -- see consume_data
        self._async_data_result.get(timeout=DATA_TIMEOUT)
        self.assertTrue(len(self._samples_received) >= 1)
        log.info("Received samples: %s", len(self._samples_received))

    def _stop_resource_monitoring(self):
        cmd = AgentCommand(command=PlatformAgentEvent.STOP_MONITORING)
        retval = self._execute_agent(cmd)
        self._assert_state(PlatformAgentState.COMMAND)

    def _go_inactive(self):
        cmd = AgentCommand(command=PlatformAgentEvent.GO_INACTIVE)
        retval = self._execute_agent(cmd)
        self._assert_state(PlatformAgentState.INACTIVE)

    def _get_subplatform_ids(self):
        cmd = AgentCommand(command=PlatformAgentEvent.GET_SUBPLATFORM_IDS)
        retval = self._execute_agent(cmd)
        self.assertIsInstance(retval.result, list)
        self.assertTrue(x in retval.result for x in self.SUBPLATFORM_IDS)
        return retval.result

    def _start_event_dispatch(self):
        cmd = AgentCommand(command=PlatformAgentEvent.START_EVENT_DISPATCH)
        retval = self._execute_agent(cmd)
        self.assertTrue(retval.result is not None)
        return retval.result

    def _wait_for_an_event(self):
        log.info("waiting for reception of an external event...")
        # just wait for at least one -- see consume_event
        self._async_event_result.get(timeout=EVENT_TIMEOUT)
        self.assertTrue(len(self._events_received) >= 1)
        log.info("Received events: %s", len(self._events_received))

    def _stop_event_dispatch(self):
        cmd = AgentCommand(command=PlatformAgentEvent.STOP_EVENT_DISPATCH)
        retval = self._execute_agent(cmd)
        self.assertTrue(retval.result is not None)
        return retval.result

    def _check_sync(self):
        cmd = AgentCommand(command=PlatformAgentEvent.CHECK_SYNC)
        retval = self._execute_agent(cmd)
        log.info("CHECK_SYNC result: %s", retval.result)
        self.assertTrue(retval.result is not None)
        self.assertEquals(retval.result[0:3], "OK:")
        return retval.result

    def test_capabilities(self):

        agt_cmds_all = [
            PlatformAgentEvent.INITIALIZE,
            PlatformAgentEvent.RESET,
            PlatformAgentEvent.GO_ACTIVE,
            PlatformAgentEvent.GO_INACTIVE,
            PlatformAgentEvent.RUN,
            PlatformAgentEvent.CLEAR,
            PlatformAgentEvent.PAUSE,
            PlatformAgentEvent.RESUME,
            PlatformAgentEvent.GET_RESOURCE_CAPABILITIES,
            PlatformAgentEvent.PING_RESOURCE,
            PlatformAgentEvent.GET_RESOURCE,
            PlatformAgentEvent.SET_RESOURCE,

            PlatformAgentEvent.GET_METADATA,
            PlatformAgentEvent.GET_PORTS,

            PlatformAgentEvent.CONNECT_INSTRUMENT,
            PlatformAgentEvent.DISCONNECT_INSTRUMENT,
            PlatformAgentEvent.GET_CONNECTED_INSTRUMENTS,

            PlatformAgentEvent.TURN_ON_PORT,
            PlatformAgentEvent.TURN_OFF_PORT,
            PlatformAgentEvent.GET_SUBPLATFORM_IDS,

            PlatformAgentEvent.START_EVENT_DISPATCH,
            PlatformAgentEvent.STOP_EVENT_DISPATCH,

            PlatformAgentEvent.START_MONITORING,
            PlatformAgentEvent.STOP_MONITORING,

            PlatformAgentEvent.CHECK_SYNC,
        ]


        def sort_caps(caps):
            agt_cmds = []
            agt_pars = []
            res_cmds = []
            res_pars = []

            if len(caps)>0 and isinstance(caps[0], AgentCapability):
                agt_cmds = [x.name for x in caps if x.cap_type==CapabilityType.AGT_CMD]
                agt_pars = [x.name for x in caps if x.cap_type==CapabilityType.AGT_PAR]
                res_cmds = [x.name for x in caps if x.cap_type==CapabilityType.RES_CMD]
                res_pars = [x.name for x in caps if x.cap_type==CapabilityType.RES_PAR]

            elif len(caps)>0 and isinstance(caps[0], dict):
                agt_cmds = [x['name'] for x in caps if x['cap_type']==CapabilityType.AGT_CMD]
                agt_pars = [x['name'] for x in caps if x['cap_type']==CapabilityType.AGT_PAR]
                res_cmds = [x['name'] for x in caps if x['cap_type']==CapabilityType.RES_CMD]
                res_pars = [x['name'] for x in caps if x['cap_type']==CapabilityType.RES_PAR]

            return agt_cmds, agt_pars, res_cmds, res_pars


        agt_pars_all = ['example']  # 'cause ResourceAgent defines aparam_example
        res_pars_all = []
        res_cmds_all = []

        ##################################################################
        # UNINITIALIZED
        ##################################################################

        self._assert_state(PlatformAgentState.UNINITIALIZED)

        # Get exposed capabilities in current state.
        retval = self._pa_client.get_capabilities()

        # Validate capabilities for state UNINITIALIZED.
        agt_cmds, agt_pars, res_cmds, res_pars = sort_caps(retval)

        agt_cmds_uninitialized = [
            PlatformAgentEvent.INITIALIZE,
            PlatformAgentEvent.GET_RESOURCE_CAPABILITIES,
        ]
        self.assertItemsEqual(agt_cmds, agt_cmds_uninitialized)
        self.assertItemsEqual(agt_pars, agt_pars_all)
        self.assertItemsEqual(res_cmds, [])
        self.assertItemsEqual(res_pars, [])

        # Get exposed capabilities in all states.
        retval = self._pa_client.get_capabilities(current_state=False)

        # Validate all capabilities as read from state UNINITIALIZED.
        agt_cmds, agt_pars, res_cmds, res_pars = sort_caps(retval)

        self.assertItemsEqual(agt_cmds, agt_cmds_all)
        self.assertItemsEqual(agt_pars, agt_pars_all)
        self.assertItemsEqual(res_cmds, [])
        self.assertItemsEqual(res_pars, [])


        ##################################################################
        # INACTIVE
        ##################################################################
        self._initialize()

        # Get exposed capabilities in current state.
        retval = self._pa_client.get_capabilities()

        # Validate capabilities for state INACTIVE.
        agt_cmds, agt_pars, res_cmds, res_pars = sort_caps(retval)

        agt_cmds_inactive = [
            PlatformAgentEvent.RESET,
            PlatformAgentEvent.GET_METADATA,
            PlatformAgentEvent.GET_PORTS,
            PlatformAgentEvent.GET_SUBPLATFORM_IDS,
            PlatformAgentEvent.GO_ACTIVE,
            PlatformAgentEvent.PING_RESOURCE,
            PlatformAgentEvent.GET_RESOURCE_CAPABILITIES,
        ]

        self.assertItemsEqual(agt_cmds, agt_cmds_inactive)
        self.assertItemsEqual(agt_pars, agt_pars_all)
        self.assertItemsEqual(res_cmds, [])
        self.assertItemsEqual(res_pars, [])

        # Get exposed capabilities in all states.
        retval = self._pa_client.get_capabilities(False)

         # Validate all capabilities as read from state INACTIVE.
        agt_cmds, agt_pars, res_cmds, res_pars = sort_caps(retval)

        self.assertItemsEqual(agt_cmds, agt_cmds_all)
        self.assertItemsEqual(agt_pars, agt_pars_all)
        self.assertItemsEqual(res_cmds, [])
        self.assertItemsEqual(res_pars, [])


        ##################################################################
        # IDLE
        ##################################################################
        self._go_active()

        # Get exposed capabilities in current state.
        retval = self._pa_client.get_capabilities()

         # Validate capabilities for state IDLE.
        agt_cmds, agt_pars, res_cmds, res_pars = sort_caps(retval)

        agt_cmds_idle = [
            PlatformAgentEvent.RESET,
            PlatformAgentEvent.GO_INACTIVE,
            PlatformAgentEvent.RUN,
            PlatformAgentEvent.PING_RESOURCE,
            PlatformAgentEvent.GET_RESOURCE_CAPABILITIES,
        ]

        self.assertItemsEqual(agt_cmds, agt_cmds_idle)
        self.assertItemsEqual(agt_pars, agt_pars_all)
        self.assertItemsEqual(res_cmds, [])
        self.assertItemsEqual(res_pars, [])

        # Get exposed capabilities in all states as read from IDLE.
        retval = self._pa_client.get_capabilities(False)

         # Validate all capabilities as read from state IDLE.
        agt_cmds, agt_pars, res_cmds, res_pars = sort_caps(retval)

        self.assertItemsEqual(agt_cmds, agt_cmds_all)
        self.assertItemsEqual(agt_pars, agt_pars_all)
        self.assertItemsEqual(res_cmds, [])
        self.assertItemsEqual(res_pars, [])


        ##################################################################
        # COMMAND
        ##################################################################
        self._run()

        # Get exposed capabilities in current state.
        retval = self._pa_client.get_capabilities()

         # Validate capabilities of state COMMAND
        agt_cmds, agt_pars, res_cmds, res_pars = sort_caps(retval)

        agt_cmds_command = [
            PlatformAgentEvent.GO_INACTIVE,
            PlatformAgentEvent.RESET,
            PlatformAgentEvent.PAUSE,
            PlatformAgentEvent.CLEAR,
            PlatformAgentEvent.GET_METADATA,
            PlatformAgentEvent.GET_PORTS,

            PlatformAgentEvent.CONNECT_INSTRUMENT,
            PlatformAgentEvent.DISCONNECT_INSTRUMENT,
            PlatformAgentEvent.GET_CONNECTED_INSTRUMENTS,

            PlatformAgentEvent.TURN_ON_PORT,
            PlatformAgentEvent.TURN_OFF_PORT,
            PlatformAgentEvent.GET_SUBPLATFORM_IDS,
            PlatformAgentEvent.GET_RESOURCE_CAPABILITIES,
            PlatformAgentEvent.PING_RESOURCE,
            PlatformAgentEvent.GET_RESOURCE,
            PlatformAgentEvent.SET_RESOURCE,

            PlatformAgentEvent.START_EVENT_DISPATCH,
            PlatformAgentEvent.STOP_EVENT_DISPATCH,

            PlatformAgentEvent.START_MONITORING,

            PlatformAgentEvent.CHECK_SYNC,
        ]

        res_cmds_command = [
        ]

        self.assertItemsEqual(agt_cmds, agt_cmds_command)
        self.assertItemsEqual(agt_pars, agt_pars_all)
        self.assertItemsEqual(res_cmds, res_cmds_command)
        self.assertItemsEqual(res_pars, res_pars_all)


        ##################################################################
        # STOPPED
        ##################################################################
        self._pause()

        # Get exposed capabilities in current state.
        retval = self._pa_client.get_capabilities()

         # Validate capabilities of state STOPPED
        agt_cmds, agt_pars, res_cmds, res_pars = sort_caps(retval)

        agt_cmds_stopped = [
            PlatformAgentEvent.RESUME,
            PlatformAgentEvent.CLEAR,
            PlatformAgentEvent.PING_RESOURCE,
            PlatformAgentEvent.GET_RESOURCE_CAPABILITIES,
        ]

        res_cmds_command = [
        ]

        self.assertItemsEqual(agt_cmds, agt_cmds_stopped)
        self.assertItemsEqual(agt_pars, agt_pars_all)
        self.assertItemsEqual(res_cmds, res_cmds_command)
        self.assertItemsEqual(res_pars, res_pars_all)


        # back to COMMAND:
        self._resume()

        ##################################################################
        # MONITORING
        ##################################################################
        self._start_resource_monitoring()

        # Get exposed capabilities in current state.
        retval = self._pa_client.get_capabilities()

         # Validate capabilities of state MONITORING
        agt_cmds, agt_pars, res_cmds, res_pars = sort_caps(retval)

        agt_cmds_monitoring = [
            PlatformAgentEvent.GET_METADATA,
            PlatformAgentEvent.GET_PORTS,

            PlatformAgentEvent.CONNECT_INSTRUMENT,
            PlatformAgentEvent.DISCONNECT_INSTRUMENT,
            PlatformAgentEvent.GET_CONNECTED_INSTRUMENTS,

            PlatformAgentEvent.TURN_ON_PORT,
            PlatformAgentEvent.TURN_OFF_PORT,
            PlatformAgentEvent.GET_SUBPLATFORM_IDS,
            PlatformAgentEvent.GET_RESOURCE_CAPABILITIES,
            PlatformAgentEvent.PING_RESOURCE,
            PlatformAgentEvent.GET_RESOURCE,
            PlatformAgentEvent.SET_RESOURCE,

            PlatformAgentEvent.START_EVENT_DISPATCH,
            PlatformAgentEvent.STOP_EVENT_DISPATCH,

            PlatformAgentEvent.STOP_MONITORING,

            PlatformAgentEvent.CHECK_SYNC,
        ]

        res_cmds_command = [
        ]

        self.assertItemsEqual(agt_cmds, agt_cmds_monitoring)
        self.assertItemsEqual(agt_pars, agt_pars_all)
        self.assertItemsEqual(res_cmds, res_cmds_command)
        self.assertItemsEqual(res_pars, res_pars_all)

        # return to COMMAND state:
        self._stop_resource_monitoring()


        ###################
        # ALL CAPABILITIES
        ###################

        # Get exposed capabilities in all states as read from state COMMAND.
        retval = self._pa_client.get_capabilities(False)

         # Validate all capabilities as read from state COMMAND
        agt_cmds, agt_pars, res_cmds, res_pars = sort_caps(retval)

        self.assertItemsEqual(agt_cmds, agt_cmds_all)
        self.assertItemsEqual(agt_pars, agt_pars_all)
        self.assertItemsEqual(res_cmds, res_cmds_all)
        self.assertItemsEqual(res_pars, res_pars_all)

        self._go_inactive()
        self._reset()

    def test_some_state_transitions(self):

        self._assert_state(PlatformAgentState.UNINITIALIZED)
        self._initialize()   # -> INACTIVE
        self._reset()        # -> UNINITIALIZED
        self._initialize()   # -> INACTIVE
        self._go_active()    # -> IDLE
        self._reset()        # -> UNINITIALIZED
        self._initialize()   # -> INACTIVE
        self._go_active()    # -> IDLE
        self._run()          # -> COMMAND
        self._pause()        # -> STOPPED
        self._resume()       # -> COMMAND

        self._reset()        # -> UNINITIALIZED

    def test_some_commands(self):

        self._assert_state(PlatformAgentState.UNINITIALIZED)
        self._ping_agent()

        self._initialize()
        self._go_active()
        self._run()

        self._ping_agent()
        self._ping_resource()

        self._get_metadata()
        self._get_ports()
        self._get_subplatform_ids()

        self._get_resource()
        self._set_resource()

        self._go_inactive()
        self._reset()

    def test_resource_monitoring(self):

        self._assert_state(PlatformAgentState.UNINITIALIZED)
        self._ping_agent()

        self._initialize()
        self._go_active()
        self._run()

        self._start_resource_monitoring()
        self._wait_for_a_data_sample()
        self._stop_resource_monitoring()

        self._go_inactive()
        self._reset()

    def test_event_dispatch(self):

        self._assert_state(PlatformAgentState.UNINITIALIZED)
        self._ping_agent()

        self._initialize()
        self._go_active()
        self._run()

        self._start_event_dispatch()
        self._wait_for_an_event()
        self._stop_event_dispatch()

        self._go_inactive()
        self._reset()

    def test_connect_disconnect_instrument(self):

        self._assert_state(PlatformAgentState.UNINITIALIZED)
        self._ping_agent()

        self._initialize()
        self._go_active()
        self._run()

        self._connect_instrument()
        self._turn_on_port()

        self._get_connected_instruments()

        self._turn_off_port()
        self._disconnect_instrument()

        self._go_inactive()
        self._reset()

    def test_check_sync(self):

        self._assert_state(PlatformAgentState.UNINITIALIZED)
        self._ping_agent()

        self._initialize()
        self._go_active()
        self._run()

        self._check_sync()

        self._connect_instrument()
        self._check_sync()

        self._disconnect_instrument()
        self._check_sync()

        self._go_inactive()
        self._reset()
<|MERGE_RESOLUTION|>--- conflicted
+++ resolved
@@ -44,11 +44,7 @@
 from ion.agents.platform.platform_agent import PlatformAgentEvent
 from ion.agents.platform.platform_agent_launcher import LauncherFactory
 
-<<<<<<< HEAD
-from ion.agents.platform.rsn.oms_client_factory import OmsClientFactory
-=======
 from ion.agents.platform.rsn.oms_client_factory import CIOMSClientFactory
->>>>>>> 6bc68ae9
 from ion.agents.platform.rsn.oms_util import RsnOmsUtil
 from ion.agents.platform.util.network_util import NetworkUtil
 from ion.agents.platform.responses import NormalResponse
@@ -72,17 +68,10 @@
 # By default, test against "embedded" simulator. The OMS environment variable
 # can be used to indicate a different RSN OMS server endpoint. Some aliases for
 # the "oms_uri" parameter include "localsimulator" and "simulator".
-<<<<<<< HEAD
-# See OmsClientFactory.
-DVR_CONFIG = {
-    'dvr_mod': 'ion.agents.platform.rsn.rsn_platform_driver',
-    'dvr_cls': 'RsnPlatformDriver',
-=======
 # See CIOMSClientFactory.
 DVR_CONFIG = {
     'dvr_mod': 'ion.agents.platform.rsn.rsn_platform_driver',
     'dvr_cls': 'RSNPlatformDriver',
->>>>>>> 6bc68ae9
     'oms_uri': os.getenv('OMS', 'embsimulator'),
 }
 
@@ -116,11 +105,7 @@
         HelperTestMixin.setUpClass()
 
         # Use the network definition provided by RSN OMS directly.
-<<<<<<< HEAD
-        rsn_oms = OmsClientFactory.create_instance(DVR_CONFIG['oms_uri'])
-=======
         rsn_oms = CIOMSClientFactory.create_instance(DVR_CONFIG['oms_uri'])
->>>>>>> 6bc68ae9
         network_definition = RsnOmsUtil.build_network_definition(rsn_oms)
         network_definition_ser = NetworkUtil.serialize_network_definition(network_definition)
         if log.isEnabledFor(logging.DEBUG):
