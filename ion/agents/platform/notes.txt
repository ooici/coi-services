--- conflicted
+++ resolved
@@ -1,8 +1,6 @@
 Platform Agent Framework
 
 
-<<<<<<< HEAD
-=======
 2013-02-26
 - Class renamings per comments on the recent PR (PEP8 conventions):
   CgsnClient -> CGSNClient
@@ -12,7 +10,6 @@
   OmsSimulator -> CIOMSSimulator
   RsnPlatformDriver -> RSNPlatformDriver
 
->>>>>>> 6bc68ae9
 2013-02-20
 - renamings:
   ion.agents.platform.oms -> ion.agents.platform.rsn
