--- conflicted
+++ resolved
@@ -497,11 +497,7 @@
             log.error('[mm] Mission Aborted')
 
             # Publish mission abort event
-<<<<<<< HEAD
-            self._publish_mission_aborted_event()
-=======
             self._publish_mission_aborted_event(mission_id)
->>>>>>> 6537a934
             # raise Exception('Mission Aborted')
 
     def _kill_all_mission_threads(self):
@@ -530,16 +526,10 @@
                 # Event driven scheduler
                 self.threads.append(gevent.spawn(self._run_event_driven_mission, mission))
             
-<<<<<<< HEAD
-            self._publish_mission_thread_started_event()
-
-        self._publish_mission_started_event()
-=======
             self._publish_mission_thread_started_event(str(mission_thread_id))
             mission_thread_id += 1
 
         self._publish_mission_started_event(mission_id)
->>>>>>> 6537a934
         
         log.debug('[mm] schedule: waiting for mission to complete')
         gevent.joinall(self.threads)
@@ -734,11 +724,7 @@
                     self.abort_mission()
                 else:
                     #TODO Stop event subscribers?
-<<<<<<< HEAD
-                    self._publish_mission_complete_event()
-=======
                     self._publish_mission_complete_event(mission_id)
->>>>>>> 6537a934
 
     def _run_event_driven_mission(self, mission):
         """
@@ -833,140 +819,6 @@
         pass
         # self.stop_error_event_subscriber(ia_client)
 
-<<<<<<< HEAD
-    # #-------------------------------------------------------------------------------------
-    # # Platform commands
-    # #-------------------------------------------------------------------------------------
-    # def _connect_instrument(self, ia_client):
-    #     #
-    #     # TODO more realistic settings for the connection
-    #     #
-    #     port_id = self.PORT_ID
-    #     instrument_id = self.INSTRUMENT_ID
-    #     instrument_attributes = self.INSTRUMENT_ATTRIBUTES_AND_VALUES
-
-    #     kwargs = dict(
-    #         port_id = port_id,
-    #         instrument_id = instrument_id,
-    #         attributes = instrument_attributes
-    #     )
-    #     cmd = AgentCommand(command=RSNPlatformDriverEvent.CONNECT_INSTRUMENT, kwargs=kwargs)
-    #     retval = self.platform_agent.execute_resource(cmd)
-    #     log.info("[mm] CONNECT_INSTRUMENT = %s", retval)
-
-    #     # self.assertIsInstance(result, dict)
-    #     # self.assertIn(port_id, result)
-    #     # self.assertIsInstance(result[port_id], dict)
-    #     # returned_attrs = self._verify_valid_instrument_id(instrument_id, result[port_id])
-    #     # if isinstance(returned_attrs, dict):
-    #     #     for attrName in instrument_attributes:
-    #     #         self.assertIn(attrName, returned_attrs)
-
-    # def platform_inactive_state(self):
-    #     """
-    #     Put platform in the INACTIVE state
-    #     """
-    #     kwargs = dict(recursion=True)
-    #     cmd = AgentCommand(command=PlatformAgentEvent.INITIALIZE, kwargs=kwargs)
-    #     self.platform_agent.execute_agent(cmd, timeout=self.receive_timeout)
-
-    # def platform_idle_state(self):
-    #     """
-    #     Put platform in the IDLE state
-    #     """
-    #     kwargs = dict(recursion=True)
-    #     cmd = AgentCommand(command=PlatformAgentEvent.GO_ACTIVE, kwargs=kwargs)
-    #     self.platform_agent.execute_agent(cmd)
-
-    # def platform_command_state(self):
-    #     """
-    #     Put platform in the COMMAND state
-    #     """
-    #     kwargs = dict(recursion=True)
-    #     cmd = AgentCommand(command=PlatformAgentEvent.RUN, kwargs=kwargs)
-    #     self.platform_agent.execute_agent(cmd)
-
-    # def platform_mission_running_state(self):
-    #     """
-    #     Put platform in the MISSION_COMMAND state
-    #     """
-    #     kwargs = dict(recursion=True)
-    #     cmd = AgentCommand(command=PlatformAgentEvent.RUN_MISSION, kwargs=kwargs)
-    #     self.platform_agent.execute_agent(cmd)
-
-    # def platform_go_inactive(self):
-    #     kwargs = dict(recursion=True)
-    #     cmd = AgentCommand(command=PlatformAgentEvent.GO_INACTIVE, kwargs=kwargs)
-    #     self.platform_agent.execute_agent(cmd)
-    #     state = self.platform_agent.get_agent_state()
-    #     log.debug('[mm] Agent state = %s', state)
-
-    # def platform_reset(self):
-    #     kwargs = dict(recursion=True)
-    #     cmd = AgentCommand(command=PlatformAgentEvent.RESET, kwargs=kwargs)
-    #     self.platform_agent.execute_agent(cmd)
-    #     state = self.platform_agent.get_agent_state()
-    #     log.debug('[mm] Agent state = %s', state)
-
-    # def shutdown(self):
-    #     kwargs = dict(recursion=True)
-    #     cmd = AgentCommand(command=PlatformAgentEvent.SHUTDOWN, kwargs=kwargs)
-    #     self.platform_agent.execute_agent(cmd)
-    #     state = self.platform_agent.get_agent_state()
-    #     log.debug('[mm] Agent state = %s', state)
-
-    # def shutdown_platform(self):
-    #     try:
-    #         self.platform_go_inactive()
-    #         self.platform_reset()
-    #     finally:  # attempt shutdown anyway
-    #         self.shutdown()
-    #         self.stop_error_event_subscriber
-
-    # def startup_platform(self):
-    #     """
-    #     Verify platform is up and running in the MISSION_COMMAND state
-    #     # TODO Error handling if attempt maxes out
-    #     """
-    #     from pyon.public import CFG
-    #     self.receive_timeout = CFG.endpoint.receive.timeout
-
-    #     state = self.platform_agent.get_agent_state()
-
-    #     if state != PlatformAgentState.COMMAND:
-    #         # Initialize platform
-    #         if state == PlatformAgentState.UNINITIALIZED:
-    #             attempt = 0
-    #             while (attempt < self.max_attempts and state != PlatformAgentState.INACTIVE):
-    #                 attempt += 1
-    #                 self.platform_inactive_state()
-    #                 state = self.platform_agent.get_agent_state()
-
-    #         # Go active
-    #         if state == PlatformAgentState.INACTIVE:
-    #             attempt = 0
-    #             while (attempt < self.max_attempts and state != PlatformAgentState.IDLE):
-    #                 attempt += 1
-    #                 self.platform_idle_state()
-    #                 state = self.platform_agent.get_agent_state()
-
-    #         # Run
-    #         if state == PlatformAgentState.IDLE:
-    #             attempt = 0
-    #             while (attempt < self.max_attempts and state != PlatformAgentState.COMMAND):
-    #                 attempt += 1
-    #                 self.platform_command_state()
-    #                 state = self.platform_agent.get_agent_state()
-
-    #         # # Run Mission
-    #         # if state == PlatformAgentState.COMMAND:
-    #         #     attempt = 0
-    #         #     while (attempt < self.max_attempts and state != PlatformAgentState.MISSION_COMMAND):
-    #         #         attempt += 1
-    #         #         self.platform_mission_running_state()
-    #         #         state = self.platform_agent.get_agent_state()
-=======
->>>>>>> 6537a934
     #-------------------------------------------------------------------------------------
     # Instrument state commands
     #-------------------------------------------------------------------------------------
@@ -1061,66 +913,6 @@
         if state != ResourceAgentState.INACTIVE:
             self._shutdown_instrument_into_inactive(agent_client)
 
-<<<<<<< HEAD
-    # #-------------------------------------------------------------------------------------
-    # # Error handling
-    # #-------------------------------------------------------------------------------------
-    # def check_error(self, error_event):
-    #     """
-    #     Error handling
-    #     """
-    #     # print 'Checking error...'
-    #     if error_event['error_code'] == 409:
-    #         # Instrument State exception - do something
-    #         for k, v in self.instruments.items():
-    #             if error_event['origin'] == v.resource_id:
-    #                 ia_client = v
-    #         # print error_event['error_code']
-
-    # #------------------------------------------------------------------------------
-    # # Event helpers. Taken from ion/agents/instrument/test/test_instrument_agent.py
-    # #------------------------------------------------------------------------------
-    # def start_error_event_subscriber(self, _ia_client):
-    #     """
-    #     Start a subscriber to the instrument agent error events.
-    #     @_ia_client Instrument agent client to subsribe to
-    #     """
-
-    #     def get_error_event(*args, **kwargs):
-    #         log.info('[mm] Mission recieved ION event: args=%s, kwargs=%s, event=%s.',
-    #                  str(args), str(kwargs), str(args[0]))
-
-    #         self.error_events_received.append(args[0])
-    #         self.async_error_event_result.set()
-    #         self.check_error(args[0])
-
-    #         # if self.error_event_count > 0 and \
-    #         #         self.error_event_count == len(self.error_events_received):
-    #         #     self.async_event_result.set()
-
-    #     # Event array and async event result.
-    #     # self.error_events_received = []
-    #     self.async_error_event_result = AsyncResult()
-
-    #     self.error_event_subscriber = EventSubscriber(
-    #         event_type='ResourceAgentErrorEvent',
-    #         callback=get_error_event,
-    #         origin=_ia_client.resource_id)
-
-    #     # self.error_event_subscriber.append()
-
-    #     self.error_event_subscriber.start()
-    #     self.error_event_subscriber._ready_event.wait(timeout=5)
-
-    # def _stop_error_event_subscriber(self):
-    #     """
-    #     Stop event subscribers on cleanup.
-    #     """
-    #     self.error_event_subscriber.stop()
-    #     self.error_event_subscriber = None
-
-=======
->>>>>>> 6537a934
     def _sort_capabilities(self, caps_list):
         agt_cmds = []
         agt_pars = []
@@ -1144,47 +936,6 @@
 
         return agt_cmds, agt_pars, res_cmds, res_iface, res_pars
 
-<<<<<<< HEAD
-    def _publish_mission_aborted_event(self):
-        # Create event publisher.
-        event_type = 'MissionLifecycleEvent'
-        event_data = {'execution_status': MissionExecutionStatus.FAILED}
-        self.platform_agent._event_publisher.publish_event(event_type=event_type,
-                                                           mission_id='',
-                                                           sub_type='STOPPED',
-                                                           origin=self.platform_agent.resource_id,
-                                                           **event_data)
-
-    def _publish_mission_complete_event(self):
-        # Create event publisher.
-        event_type = 'MissionLifecycleEvent'
-        event_data = {'execution_status': MissionExecutionStatus.OK}
-        self.platform_agent._event_publisher.publish_event(event_type=event_type,
-                                                           mission_id='',
-                                                           sub_type='STOPPED',
-                                                           origin=self.platform_agent.resource_id,
-                                                           **event_data)
-
-    def _publish_mission_started_event(self):
-        # Create event publisher.
-        event_type = 'MissionLifecycleEvent'
-        event_data = {'execution_status': MissionExecutionStatus.OK}
-        self.platform_agent._event_publisher.publish_event(event_type=event_type,
-                                                           mission_id='',
-                                                           sub_type='STARTED',
-                                                           origin=self.platform_agent.resource_id,
-                                                           **event_data)
-
-    def _publish_mission_thread_started_event(self):
-        # Create event publisher.
-        event_type = 'MissionLifecycleEvent'
-        event_data = {'execution_status': MissionExecutionStatus.OK}
-        self.platform_agent._event_publisher.publish_event(event_type=event_type,
-                                                           mission_id='',
-                                                           sub_type='STARTED',
-                                                           origin=self.platform_agent.resource_id,
-                                                           **event_data)
-=======
     def _publish_mission_aborted_event(self, mission_id):
         evt = dict(event_type='MissionLifecycleEvent',
                    mission_id=mission_id,
@@ -1225,7 +976,6 @@
                    execution_status=MissionExecutionStatus.OK)
         self.platform_agent._event_publisher.publish_event(**evt)
         log.debug('[mm] event published: %s', evt)
->>>>>>> 6537a934
 
 if __name__ == "__main__":  # pragma: no cover
     """
