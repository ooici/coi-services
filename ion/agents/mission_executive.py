--- conflicted
+++ resolved
@@ -21,13 +21,8 @@
 from pyon.util.breakpoint import breakpoint
 from pyon.util.config import Config
 
-<<<<<<< HEAD
-from ion.agents.platform.platform_agent import PlatformAgentEvent
-from ion.agents.platform.platform_agent import PlatformAgentState
-=======
 from ion.agents.platform.platform_agent_enums import PlatformAgentEvent
 from ion.agents.platform.platform_agent_enums import PlatformAgentState
->>>>>>> 97dd70d4
 from ion.agents.platform.rsn.rsn_platform_driver import RSNPlatformDriverEvent
 
 from interface.objects import AgentCommand
@@ -553,22 +548,14 @@
 
         # kwargs = dict(ports=None)
         # cmd = AgentCommand(command=PlatformAgentEvent.GET_RESOURCE, kwargs=kwargs)
-<<<<<<< HEAD
-        # retval = self.pa_client.execute_agent(cmd)
-=======
         # retval = self.platform_agent.execute_agent(cmd)
->>>>>>> 97dd70d4
 
         # Turn on port
         # kwargs = dict(
         #     port_id = port_id
         # )
         # cmd = AgentCommand(command=RSNPlatformDriverEvent.TURN_OFF_PORT, kwargs=kwargs)
-<<<<<<< HEAD
-        # result = self.pa_client.execute_resource(cmd)
-=======
         # result = self.platform_agent.execute_resource(cmd)
->>>>>>> 97dd70d4
 
         # Check that the method is legitimate
         # if method not in res_iface and method != 'wait':
@@ -822,11 +809,7 @@
             attributes = instrument_attributes
         )
         cmd = AgentCommand(command=RSNPlatformDriverEvent.CONNECT_INSTRUMENT, kwargs=kwargs)
-<<<<<<< HEAD
-        retval = self._pa_client.execute_resource(cmd)
-=======
         retval = self.platform_agent.execute_resource(cmd)
->>>>>>> 97dd70d4
         log.info("CONNECT_INSTRUMENT = %s", retval)
 
         # self.assertIsInstance(result, dict)
@@ -909,11 +892,7 @@
         from pyon.public import CFG
         self.receive_timeout = CFG.endpoint.receive.timeout
 
-<<<<<<< HEAD
-        state = self.pa_client.get_agent_state()
-=======
         state = self.platform_agent.get_agent_state()
->>>>>>> 97dd70d4
 
         if state != PlatformAgentState.COMMAND:
             # Initialize platform
@@ -922,11 +901,7 @@
                 while (attempt < self.max_attempts and state != PlatformAgentState.INACTIVE):
                     attempt += 1
                     self.platform_inactive_state()
-<<<<<<< HEAD
-                    state = self.pa_client.get_agent_state()
-=======
                     state = self.platform_agent.get_agent_state()
->>>>>>> 97dd70d4
 
             # Go active
             if state == PlatformAgentState.INACTIVE:
@@ -934,11 +909,7 @@
                 while (attempt < self.max_attempts and state != PlatformAgentState.IDLE):
                     attempt += 1
                     self.platform_idle_state()
-<<<<<<< HEAD
-                    state = self.pa_client.get_agent_state()
-=======
                     state = self.platform_agent.get_agent_state()
->>>>>>> 97dd70d4
 
             # Run
             if state == PlatformAgentState.IDLE:
@@ -946,11 +917,7 @@
                 while (attempt < self.max_attempts and state != PlatformAgentState.COMMAND):
                     attempt += 1
                     self.platform_command_state()
-<<<<<<< HEAD
-                    state = self.pa_client.get_agent_state()
-=======
                     state = self.platform_agent.get_agent_state()
->>>>>>> 97dd70d4
 
             # # Run Mission
             # if state == PlatformAgentState.COMMAND:
@@ -958,11 +925,7 @@
             #     while (attempt < self.max_attempts and state != PlatformAgentState.MISSION_COMMAND):
             #         attempt += 1
             #         self.platform_mission_running_state()
-<<<<<<< HEAD
-            #         state = self.pa_client.get_agent_state()
-=======
             #         state = self.platform_agent.get_agent_state()
->>>>>>> 97dd70d4
 
     #-------------------------------------------------------------------------------------
     # Error handling
