--- conflicted
+++ resolved
@@ -1,15 +1,18 @@
 #!/usr/bin/env python
 from gevent.coros import RLock
 from gevent.greenlet import Greenlet
-<<<<<<< HEAD
 from pyon.core.exception import NotFound
-=======
->>>>>>> d2f99914
 
 __author__ = 'Raj Singh'
 __license__ = 'Apache 2.0'
 
-<<<<<<< HEAD
+"""
+Note:
+[1] Currently for th case of replay data, the transform processes created libger on and need to be cleaned up.
+[2] Also need to clean up the storage used by the data tables in the case of replay. After they have been fetched by the
+    UI, the viz_data_dictionary should be cleaned up.
+"""
+
 # Pyon imports
 # Note pyon imports need to be first for monkey patching to occur
 from pyon.ion.transform import TransformDataProcess
@@ -27,34 +30,6 @@
 import simplejson
 import gevent
 from gevent.greenlet import Greenlet
-
-
-=======
-"""
-Note:
-[1] Currently for th case of replay data, the transform processes created libger on and need to be cleaned up.
-[2] Also need to clean up the storage used by the data tables in the case of replay. After they have been fetched by the
-    UI, the viz_data_dictionary should be cleaned up.
-"""
-
-# Pyon imports
-# Note pyon imports need to be first for monkey patching to occur
-from pyon.ion.transform import TransformDataProcess
-from pyon.public import IonObject, RT, log, PRED
-from interface.services.dm.ipubsub_management_service import PubsubManagementServiceClient
-from interface.services.dm.itransform_management_service import TransformManagementServiceClient
-from interface.services.coi.iresource_registry_service import ResourceRegistryServiceClient, ResourceRegistryServiceProcessClient
-from interface.services.dm.iingestion_management_service import IngestionManagementServiceClient
-from interface.objects import StreamQuery
-
-from datetime import datetime
-import string
-import random
-import StringIO
-import simplejson
-import gevent
-from gevent.greenlet import Greenlet
->>>>>>> d2f99914
 
 from interface.services.ans.ivisualization_service import BaseVisualizationService
 from interface.services.ans.ivisualization_service import VisualizationServiceClient
@@ -631,18 +606,6 @@
         self.stream_def_id = self.CFG.get("stream_def_id")
         self.stream_def = self.rr_cli.read(self.stream_def_id)
 
-<<<<<<< HEAD
-
-
-
-=======
-        # Start the thread responsible for keeping track of time and generating graphs
-        # Mutex for ensuring proper concurrent communications between threads
-        self.lock = RLock()
-        self.rendering_proc = Greenlet(self.rendering_thread)
-        self.rendering_proc.start()
-
->>>>>>> d2f99914
 
 
 
@@ -663,33 +626,21 @@
         if self.initDataFlag:
             # look at the incoming packet and store
             for varname in psd.list_field_names():
-                self.lock.acquire()
                 self.graph_data[varname] = []
-                self.lock.release()
 
 
             self.initDataFlag = False
 
         # If code reached here, the graph data storage has been initialized. Just add values
         # to the list
-<<<<<<< HEAD
 
         for varname in psd.list_field_names():
             self.graph_data[varname].extend(vardict[varname])
-=======
-        with self.lock:
-            for varname in psd.list_field_names():
-                self.graph_data[varname].extend(vardict[varname])
->>>>>>> d2f99914
 
         self.rendering_thread(graph_data=self.graph_data)
 
-<<<<<<< HEAD
     def rendering_thread(self, graph_data):
-=======
-    def rendering_thread(self):
->>>>>>> d2f99914
-        from copy import deepcopy
+
         # Service Client
         vs_cli = VisualizationServiceClient()
 
@@ -698,13 +649,8 @@
         ax = fig.add_subplot(111)
         canvas = FigureCanvas(fig)
         imgInMem = StringIO.StringIO()
-<<<<<<< HEAD
-
-        # Sleep for a pre-decided interval. Should be specifiable in a YAML file
-        gevent.sleep(20)
-
-        # If there's no data, wait
-        # Lock is used here to make sure the entire vector exists start to finish, this assures that the data won
+
+
 
         if len(graph_data) == 0:
             log.debug('received no data')
@@ -722,6 +668,7 @@
 
             yAxisVar = varName
             yAxisFloatData = graph_data[varName]
+
 
             # Generate the plot
             ax.plot(xAxisFloatData, yAxisFloatData, 'ro')
@@ -730,6 +677,8 @@
             ax.set_title(yAxisVar + ' vs ' + xAxisVar)
             ax.set_autoscale_on(False)
 
+
+
             # generate filename for the output image
             fileName = yAxisVar + '_vs_' + xAxisVar + '.png'
             # Save the figure to the in memory file
@@ -740,51 +689,4 @@
             vs_cli.submit_mpl_image(self.data_product_id, imgInMem.getvalue(), fileName)
 
             #clear the canvas for the next image
-            ax.clear()
-=======
-        while True:
-
-            # Sleep for a pre-decided interval. Should be specifiable in a YAML file
-            gevent.sleep(20)
-
-            # If there's no data, wait
-            # Lock is used here to make sure the entire vector exists start to finish, this assures that the data won
-            working_set=None
-            with self.lock:
-                if len(self.graph_data) == 0:
-                    continue
-                else:
-                    working_set = deepcopy(self.graph_data)
-
-
-            # For the simple case of testing, lets plot all time variant variables one at a time
-            xAxisVar = 'time'
-            xAxisFloatData = working_set[xAxisVar]
-
-            for varName, varData in working_set.iteritems():
-                if varName == 'time' or varName == 'height' or varName == 'longitude' or varName == 'latitude':
-                    continue
-
-                yAxisVar = varName
-                yAxisFloatData = working_set[varName]
-
-                # Generate the plot
-
-                ax.plot(xAxisFloatData, yAxisFloatData, 'ro')
-                ax.set_xlabel(xAxisVar)
-                ax.set_ylabel(yAxisVar)
-                ax.set_title(yAxisVar + ' vs ' + xAxisVar)
-                ax.set_autoscale_on(False)
-
-                # generate filename for the output image
-                fileName = yAxisVar + '_vs_' + xAxisVar + '.png'
-                # Save the figure to the in memory file
-                canvas.print_figure(imgInMem, format="png")
-                imgInMem.seek(0)
-
-                # submit the image object to the visualization service
-                vs_cli.submit_mpl_image(self.data_product_id, imgInMem.getvalue(), fileName)
-
-                #clear the canvas for the next image
-                ax.clear()
->>>>>>> d2f99914
+            ax.clear()