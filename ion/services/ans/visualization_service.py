#!/usr/bin/env python



__author__ = 'Raj Singh, Stephen Henrie'
__license__ = 'Apache 2.0'

"""
Note:
[1]
"""

# Pyon imports
# Note pyon imports need to be first for monkey patching to occur
from pyon.public import IonObject, RT, log, PRED, StreamSubscriberRegistrar, StreamPublisherRegistrar, Container
from pyon.util.containers import create_unique_identifier, get_safe
from interface.objects import StreamQuery
from pyon.core.exception import Inconsistent, BadRequest
from datetime import datetime

import simplejson
import math
import gevent
from gevent.greenlet import Greenlet
try: import simplejson as json
except ImportError: import json
import base64

from interface.services.ans.ivisualization_service import BaseVisualizationService
from ion.processes.data.transforms.viz.google_dt import VizTransformGoogleDT
<<<<<<< HEAD
from ion.processes.data.transforms.viz.matplotlib_graphs import VizTransformMatplotlibGraphs
from pyon.ion.granule.taxonomy import TaxyTool
from pyon.ion.granule.record_dictionary import RecordDictionaryTool
=======
from ion.services.dm.utility.granule.taxonomy import TaxyTool
from ion.services.dm.utility.granule.record_dictionary import RecordDictionaryTool
>>>>>>> 18f0935c
from pyon.net.endpoint import Subscriber
from interface.objects import Granule
from pyon.util.containers import get_safe

<<<<<<< HEAD

# Matplotlib related imports
import matplotlib as mpl
import matplotlib.pyplot as plt
from mpl_toolkits.mplot3d import Axes3D
from matplotlib.backends.backend_agg import FigureCanvasAgg as FigureCanvas
from matplotlib.figure import Figure
=======
>>>>>>> 18f0935c

# Google viz library for google charts
import ion.services.ans.gviz_api as gviz_api


class VisualizationService(BaseVisualizationService):

<<<<<<< HEAD
    def on_start(self):

        # init services needed
        self.rrclient = self.clients.resource_registry
        self.pubsubclient =  self.clients.pubsub_management
        self.workflowclient = self.clients.workflow_management
        self.tmsclient = self.clients.transform_management
        self.data_retriever = self.clients.data_retriever
        self.dataprocessclient = self.clients.data_process_management

        return

    def on_stop(self):

        return

=======
>>>>>>> 18f0935c

    def initiate_realtime_visualization(self, data_product_id='', viz_product_type='', query='', callback=""):
        """Initial request required to start a realtime chart for the specified data product. Returns a user specific token associated
        with the request that will be required for subsequent requests when polling data.

        @param data_product_id    str
        @param query    str
        @retval query_token    str
        @throws NotFound    Throws if specified data product id or its visualization product does not exist
        """

        # Perform a look up to check and see if the DP is indeed a realtime GDT stream
        if not data_product_id:
            raise BadRequest("The data_product_id parameter is missing")
        data_product = self.clients.resource_registry.read(data_product_id)
        if not data_product:
            raise NotFound("Data product %s does not exist" % data_product_id)

        data_product_stream_id = None
        workflow_def_id = None

        # If not viz_product_type was specified, assume the data product passed represents a pure data stream
        # and needs to be converted to some form of visualization .. Google DataTable by default unless specified
        # in the future by additional parameters. Create appropriate workflow to do the conversion
        if viz_product_type == '':

            # Check to see if the workflow defnition already exist
            workflow_def_ids,_ = self.rrclient.find_resources(restype=RT.WorkflowDefinition, name='Realtime_Google_DT', id_only=True)
            print ">>>>>>>>>>>>>>>>>> workflow_def_ids = ", workflow_def_ids
            if len(workflow_def_ids) > 0:
                workflow_def_id = workflow_def_ids[0]
            else:
                # Build the workflow definition
                workflow_def_obj = IonObject(RT.WorkflowDefinition, name='Realtime_Google_DT',description='Convert stream data to Google Datatable')

                #Add a transformation process definition
                google_dt_procdef_id = self.create_google_dt_data_process_definition()
                workflow_step_obj = IonObject('DataProcessWorkflowStep', data_process_definition_id=google_dt_procdef_id)
                workflow_def_obj.workflow_steps.append(workflow_step_obj)

                #Create it in the resource registry
                workflow_def_id = self.workflowclient.create_workflow_definition(workflow_def_obj)


            #Create and start the workflow
            workflow_id, workflow_product_id = self.workflowclient.create_data_process_workflow(workflow_def_id, data_product_id, timeout=20)

            # detect the output data product of the workflow
            workflow_dp_ids,_ = self.rrclient.find_objects(workflow_id, PRED.hasDataProduct, RT.DataProduct, True)
            if len(workflow_dp_ids) != 1:
                raise ValueError("Workflow Data Product ids representing output DP must contain exactly one entry")

            # find associated stream id with the output
            workflow_output_stream_ids, _ = self.rrclient.find_objects(workflow_dp_ids[len(workflow_dp_ids) - 1], PRED.hasStream, None, True)
            data_product_stream_id = workflow_output_stream_ids


        # TODO check if is a real time GDT stream automatically
        if viz_product_type == 'google_dt':

            # Retrieve the id of the OUTPUT stream from the out Data Product
            stream_ids, _ = self.clients.resource_registry.find_objects(data_product_id, PRED.hasStream, None, True)
            if not stream_ids:
                raise Inconsistent("Could not find Stream Id for Data Product %s" % data_product_id)

            data_product_stream_id = stream_ids


        # Create a queue to collect the stream granules - idempotency saves the day!
        query_token = create_unique_identifier('user_queue')

        xq = self.container.ex_manager.create_xn_queue(query_token)

        subscription_id = self.clients.pubsub_management.create_subscription(
            query=StreamQuery(data_product_stream_id),
            exchange_name = query_token,
            exchange_point = 'science_data',
            name = query_token
        )

        # after the queue has been created it is safe to activate the subscription
        self.clients.pubsub_management.activate_subscription(subscription_id)

        if callback == "":
            return query_token
        else:
            return callback + "(\"" + query_token + "\")"




    def _process_visualization_message(self, messages):

        gdt_description = None
        gdt_content = []
        viz_product_type = ''

        for message in messages:

            message_data = message.body

            if isinstance(message_data,Granule):

                tx = TaxyTool.load_from_granule(message_data)
                rdt = RecordDictionaryTool.load_from_granule(message_data)

                gdt_data = get_safe(rdt, 'google_dt')

<<<<<<< HEAD

                # IF this granule does not contain google dt, skip
                if gdt_components is None:
                    continue

                gdt_component = gdt_components[0]
                viz_product_type = gdt_component['viz_product_type']

                # Process Google DataTable messages
                if viz_product_type == 'google_dt':

                    # If the data description is being put together for the first time,
                    # switch the time fomat from float to datetime
                    if (gdt_description == None):
                        temp_gdt_description = gdt_component['data_description']
                        gdt_description = [('time', 'datetime', 'time')]

                        for idx in range(1,len(temp_gdt_description)):
                            # for some weird reason need to force convert to tuples
                            temp_arr = temp_gdt_description[idx]
                            if temp_arr != None:
                                gdt_description.append((temp_arr[0], temp_arr[1], temp_arr[2]))

                    # append all content to one big array
                    temp_gdt_content = gdt_component['data_content']
                    for tempTuple in temp_gdt_content:
                        # sometimes there are inexplicable empty tuples in the content. Drop them
                        if tempTuple == [] or len(tempTuple) == 0:
                            continue

                        varTuple = []
                        varTuple.append(datetime.fromtimestamp(tempTuple[0]))
                        for idx in range(1,len(tempTuple)):
                            varTuple.append(tempTuple[idx])
                        gdt_content.append(varTuple)

=======
                # IF this granule does not contains google dt, skip
                if gdt_data == None:
                    continue

                gdt = gdt_data[0]
                if gdt['viz_product_type'] == 'google_dt':
                    print gdt['data_table']
                    return gdt['data_table']
>>>>>>> 18f0935c

                #TODO - what to do if this is not a valid visualization message?


        # Now that all the messages have been parsed, any last processing should be done here
        if viz_product_type == "google_dt":

            # Using the description and content, build the google data table
            gdt = gviz_api.DataTable(gdt_description)
            gdt.LoadData(gdt_content)

            return gdt.ToJSonResponse()

        return None


    def get_realtime_visualization_data(self, query_token=''):
        """This operation returns a block of visualization data for displaying data product in real time. This operation requires a
        user specific token which was provided from a previsou request to the init_realtime_visualization operation.

        @param query_token    str
        @retval datatable    str
        @throws NotFound    Throws if specified query_token or its visualization product does not exist
        """

        if not query_token:
            raise BadRequest("The query_token parameter is missing")

        try:

            #Taking advantage of idempotency
            xq = self.container.ex_manager.create_xn_queue(query_token)

            subscriber = Subscriber(from_name=xq)
            subscriber.initialize()

            msg_count,_ = xq.get_stats()
            log.info('Messages in user queue 1: ' + str(msg_count))

            ret_val = []
            msgs = subscriber.get_all_msgs(timeout=2)
            for x in range(len(msgs)):
                msgs[x].ack()

            # Different messages should get processed differently. Ret val will be decided by the viz product type
            ret_val = self._process_visualization_message(msgs)

            msg_count,_ = xq.get_stats()
            log.info('Messages in user queue 2: ' + str(msg_count))

        except Exception, e:
            raise e

        finally:
            subscriber.close()

        #TODO - replace as need be to return valid GDT data
        #return {'viz_data': ret_val}

        return ret_val


    def terminate_realtime_visualization_data(self, query_token=''):
        """This operation terminates and cleans up resources associated with realtime visualization data. This operation requires a
        user specific token which was provided from a previsou request to the init_realtime_visualization operation.

        @param query_token    str
        @throws NotFound    Throws if specified query_token or its visualization product does not exist
        """

        if not query_token:
            raise BadRequest("The query_token parameter is missing")


        subscription_ids = self.clients.resource_registry.find_resources(restype=RT.Subscription, name=query_token, id_only=True)

        if not subscription_ids:
            raise BadRequest("A Subscription object for the query_token parameter %s is not found" % query_token)
            return

        if len(subscription_ids[0]) > 1:
            log.warn("An inconsistent number of Subscription resources associated with the name: %s - using the first one in the list",query_token )

        subscription_id = subscription_ids[0][0]

        self.clients.pubsub_management.deactivate_subscription(subscription_id)

        self.clients.pubsub_management.delete_subscription(subscription_id)

        #Taking advantage of idempotency
        xq = self.container.ex_manager.create_xn_queue(query_token)

        self.container.ex_manager.delete_xn(xq)



    def create_google_dt_data_process_definition(self):

        #First look to see if it exists and if not, then create it
        dpd,_ = self.rrclient.find_resources(restype=RT.DataProcessDefinition, name='google_dt_transform')
        if len(dpd) > 0:
            return dpd[0]

        # Data Process Definition
        log.debug("Create data process definition GoogleDtTransform")
        dpd_obj = IonObject(RT.DataProcessDefinition,
            name='google_dt_transform',
            description='Convert data streams to Google DataTables',
            module='ion.processes.data.transforms.viz.google_dt',
            class_name='VizTransformGoogleDT',
            process_source='VizTransformGoogleDT source code here...')
        try:
            procdef_id = self.dataprocessclient.create_data_process_definition(dpd_obj)
        except Exception as ex:
            self.fail("failed to create new VizTransformGoogleDT data process definition: %s" %ex)


        # create a stream definition for the data from the
        stream_def_id = self.pubsubclient.create_stream_definition(container=VizTransformGoogleDT.outgoing_stream_def,  name='VizTransformGoogleDT')
        self.dataprocessclient.assign_stream_definition_to_data_process_definition(stream_def_id, procdef_id )

        return procdef_id


    def get_visualization_image(self, data_product_id=''):

        images = None

        return images



    def get_visualization_data(self, data_product_id='', viz_product_type='', query='', callback=''):
        """Retrieves the data for the specified DP and sends a token back which can be checked in
            a non-blocking fashion till data is ready

        @param data_product_id    str
        @param query    str
        @retval query_token  str
        @throws NotFound    object with specified id, query does not exist
        """

        # error check
        if data_product_id == '' or viz_product_type == '':
            return None

        query_token = None
        gdt = None

        # get the dataset_id associated with the data_product. Need it to do the data retrieval
        ds_ids,_ = self.rrclient.find_objects(data_product_id, PRED.hasDataset, RT.DataSet, True)

        if ds_ids == None or len(ds_ids) == 0:
            return None

        # Ideally just need the latest granule to figure out the list of images
        #replay_granule = self.data_retriever.retrieve(ds_ids[0],{'start_time':0,'end_time':2})
        retrieved_granule = self.data_retriever.retrieve(ds_ids[0])
        if retrieved_granule == None:
            return None

        if viz_product_type == 'google_dt':
            # send the granule through the transform to get the google datatable
            gdt_transform = VizTransformGoogleDT()
            gdt_data_granule = gdt_transform.execute(retrieved_granule)

            gdt_rdt = RecordDictionaryTool.load_from_granule(gdt_data_granule)
            gdt_components = get_safe(gdt_rdt, "google_dt_components")
            temp_gdt_description = gdt_components[0]["data_description"]
            temp_gdt_content = gdt_components[0]["data_content"]


            # adjust the 'float' time to datetime in the content
            gdt_description = [('time', 'datetime', 'time')]
            gdt_content = []
            for idx in range(1,len(temp_gdt_description)):
                gdt_description.append(temp_gdt_description[idx])

            for tempTuple in temp_gdt_content:
                # sometimes there are inexplicable empty tuples in the content. Drop them
                if tempTuple == [] or len(tempTuple) == 0:
                    continue

                varTuple = []
                varTuple.append(datetime.fromtimestamp(tempTuple[0]))
                for idx in range(1,len(tempTuple)):
                    varTuple.append(tempTuple[idx])
                gdt_content.append(varTuple)

            # now generate the Google datatable out of the description and content
            gdt = gviz_api.DataTable(gdt_description)
            gdt.LoadData(gdt_content)

<<<<<<< HEAD
=======
        # return a json version of the array stored in the data_dict
        try:
            # get the dataset_id associated with the data_product. Need it to do the data retrieval
            #ds_ids, = self.rrclient.find_resources(data_product_id, PRED.hasDataset, None, True)
            ds_ids,_ = self.clients.resource_registry.find_objects(data_product_id, PRED.hasDataset, RT.DataSet, True)
>>>>>>> 18f0935c

            # return the json version of the table
            if callback == '':
                return gdt.ToJSonResponse()
            else:
                return callback + "(\"" + gdt.ToJSonResponse() + "\")"

<<<<<<< HEAD
        if viz_product_type == 'matplotlib_graphs':
=======
            # Ideally just need the latest granule to figure out the list of images
            #replay_granule = self.data_retriever.retrieve(ds_ids[0],{'start_time':0,'end_time':2})
            retrieve_granule = self.clients.data_retriever.retrieve(ds_ids[0])
>>>>>>> 18f0935c

            mpl_transform = VizTransformMatplotlibGraphs()
            mpl_data_granule = mpl_transform.execute(retrieved_granule)

            mpl_rdt = RecordDictionaryTool.load_from_granule(mpl_data_granule)
            temp_mpl_graph_list = get_safe(mpl_rdt, "matplotlib_graphs")
            mpl_graphs = temp_mpl_graph_list[0]

            # restructure the mpl graphs in to a simpler dict that will be passed through
            ret_dict = {}
            for graph in mpl_graphs:
                ret_dict[graph['image_name']] = base64.encodestring(graph['image_obj'])

            if callback == '':
                return ret_dict
            else:
                return callback + "(" + json.dumps(ret_dict) + ")"

<|MERGE_RESOLUTION|>--- conflicted
+++ resolved
@@ -21,43 +21,27 @@
 import simplejson
 import math
 import gevent
+import base64
+import string
+import random
 from gevent.greenlet import Greenlet
-try: import simplejson as json
-except ImportError: import json
-import base64
+
 
 from interface.services.ans.ivisualization_service import BaseVisualizationService
 from ion.processes.data.transforms.viz.google_dt import VizTransformGoogleDT
-<<<<<<< HEAD
 from ion.processes.data.transforms.viz.matplotlib_graphs import VizTransformMatplotlibGraphs
 from pyon.ion.granule.taxonomy import TaxyTool
 from pyon.ion.granule.record_dictionary import RecordDictionaryTool
-=======
-from ion.services.dm.utility.granule.taxonomy import TaxyTool
-from ion.services.dm.utility.granule.record_dictionary import RecordDictionaryTool
->>>>>>> 18f0935c
 from pyon.net.endpoint import Subscriber
 from interface.objects import Granule
 from pyon.util.containers import get_safe
 
-<<<<<<< HEAD
-
-# Matplotlib related imports
-import matplotlib as mpl
-import matplotlib.pyplot as plt
-from mpl_toolkits.mplot3d import Axes3D
-from matplotlib.backends.backend_agg import FigureCanvasAgg as FigureCanvas
-from matplotlib.figure import Figure
-=======
->>>>>>> 18f0935c
-
 # Google viz library for google charts
 import ion.services.ans.gviz_api as gviz_api
 
 
 class VisualizationService(BaseVisualizationService):
 
-<<<<<<< HEAD
     def on_start(self):
 
         # init services needed
@@ -74,15 +58,17 @@
 
         return
 
-=======
->>>>>>> 18f0935c
-
-    def initiate_realtime_visualization(self, data_product_id='', viz_product_type='', query='', callback=""):
+
+    def initiate_realtime_visualization(self, data_product_id='', in_product_type='', query='', callback=""):
         """Initial request required to start a realtime chart for the specified data product. Returns a user specific token associated
         with the request that will be required for subsequent requests when polling data.
+        
+        Note : The in_product_type is a temporary fix for specifying the type of data product to the the service
 
         @param data_product_id    str
-        @param query    str
+        @param in_product_type str
+        @param query        str
+        @param callback     str
         @retval query_token    str
         @throws NotFound    Throws if specified data product id or its visualization product does not exist
         """
@@ -91,20 +77,21 @@
         if not data_product_id:
             raise BadRequest("The data_product_id parameter is missing")
         data_product = self.clients.resource_registry.read(data_product_id)
+        
         if not data_product:
             raise NotFound("Data product %s does not exist" % data_product_id)
 
         data_product_stream_id = None
         workflow_def_id = None
 
-        # If not viz_product_type was specified, assume the data product passed represents a pure data stream
+        # If not in_product_type was specified, assume the data product passed represents a pure data stream
         # and needs to be converted to some form of visualization .. Google DataTable by default unless specified
         # in the future by additional parameters. Create appropriate workflow to do the conversion
-        if viz_product_type == '':
+        if in_product_type == '':
 
             # Check to see if the workflow defnition already exist
             workflow_def_ids,_ = self.rrclient.find_resources(restype=RT.WorkflowDefinition, name='Realtime_Google_DT', id_only=True)
-            print ">>>>>>>>>>>>>>>>>> workflow_def_ids = ", workflow_def_ids
+
             if len(workflow_def_ids) > 0:
                 workflow_def_id = workflow_def_ids[0]
             else:
@@ -134,7 +121,7 @@
 
 
         # TODO check if is a real time GDT stream automatically
-        if viz_product_type == 'google_dt':
+        if in_product_type == 'google_dt':
 
             # Retrieve the id of the OUTPUT stream from the out Data Product
             stream_ids, _ = self.clients.resource_registry.find_objects(data_product_id, PRED.hasStream, None, True)
@@ -149,7 +136,7 @@
 
         xq = self.container.ex_manager.create_xn_queue(query_token)
 
-        subscription_id = self.clients.pubsub_management.create_subscription(
+        subscription_id = self.pubsubclient.create_subscription(
             query=StreamQuery(data_product_stream_id),
             exchange_name = query_token,
             exchange_point = 'science_data',
@@ -171,7 +158,7 @@
 
         gdt_description = None
         gdt_content = []
-        viz_product_type = ''
+        product_type = ''
 
         for message in messages:
 
@@ -182,22 +169,21 @@
                 tx = TaxyTool.load_from_granule(message_data)
                 rdt = RecordDictionaryTool.load_from_granule(message_data)
 
-                gdt_data = get_safe(rdt, 'google_dt')
-
-<<<<<<< HEAD
+                gdt_components = get_safe(rdt, 'google_dt_components')
+
 
                 # IF this granule does not contain google dt, skip
                 if gdt_components is None:
                     continue
 
                 gdt_component = gdt_components[0]
-                viz_product_type = gdt_component['viz_product_type']
+                product_type = gdt_component['product_type']
 
                 # Process Google DataTable messages
-                if viz_product_type == 'google_dt':
+                if product_type == 'google_dt':
 
                     # If the data description is being put together for the first time,
-                    # switch the time fomat from float to datetime
+                    # switch the time format from float to datetime
                     if (gdt_description == None):
                         temp_gdt_description = gdt_component['data_description']
                         gdt_description = [('time', 'datetime', 'time')]
@@ -221,22 +207,12 @@
                             varTuple.append(tempTuple[idx])
                         gdt_content.append(varTuple)
 
-=======
-                # IF this granule does not contains google dt, skip
-                if gdt_data == None:
-                    continue
-
-                gdt = gdt_data[0]
-                if gdt['viz_product_type'] == 'google_dt':
-                    print gdt['data_table']
-                    return gdt['data_table']
->>>>>>> 18f0935c
 
                 #TODO - what to do if this is not a valid visualization message?
 
 
         # Now that all the messages have been parsed, any last processing should be done here
-        if viz_product_type == "google_dt":
+        if product_type == "google_dt":
 
             # Using the description and content, build the google data table
             gdt = gviz_api.DataTable(gdt_description)
@@ -267,18 +243,18 @@
             subscriber = Subscriber(from_name=xq)
             subscriber.initialize()
 
-            msg_count,_ = xq.get_stats()
+            msg_count,_ = subscriber._chan.get_stats()
             log.info('Messages in user queue 1: ' + str(msg_count))
 
             ret_val = []
-            msgs = subscriber.get_all_msgs(timeout=2)
+            msgs = subscriber.get_n_msgs(msg_count, timeout=2)
             for x in range(len(msgs)):
                 msgs[x].ack()
 
             # Different messages should get processed differently. Ret val will be decided by the viz product type
             ret_val = self._process_visualization_message(msgs)
 
-            msg_count,_ = xq.get_stats()
+            msg_count,_ = subscriber._chan.get_stats()
             log.info('Messages in user queue 2: ' + str(msg_count))
 
         except Exception, e:
@@ -363,7 +339,7 @@
 
 
 
-    def get_visualization_data(self, data_product_id='', viz_product_type='', query='', callback=''):
+    def get_visualization_data(self, data_product_id='', out_product_type='', query='', callback=''):
         """Retrieves the data for the specified DP and sends a token back which can be checked in
             a non-blocking fashion till data is ready
 
@@ -374,7 +350,7 @@
         """
 
         # error check
-        if data_product_id == '' or viz_product_type == '':
+        if data_product_id == '' or out_product_type == '':
             return None
 
         query_token = None
@@ -392,7 +368,7 @@
         if retrieved_granule == None:
             return None
 
-        if viz_product_type == 'google_dt':
+        if out_product_type == 'google_dt':
             # send the granule through the transform to get the google datatable
             gdt_transform = VizTransformGoogleDT()
             gdt_data_granule = gdt_transform.execute(retrieved_granule)
@@ -424,14 +400,6 @@
             gdt = gviz_api.DataTable(gdt_description)
             gdt.LoadData(gdt_content)
 
-<<<<<<< HEAD
-=======
-        # return a json version of the array stored in the data_dict
-        try:
-            # get the dataset_id associated with the data_product. Need it to do the data retrieval
-            #ds_ids, = self.rrclient.find_resources(data_product_id, PRED.hasDataset, None, True)
-            ds_ids,_ = self.clients.resource_registry.find_objects(data_product_id, PRED.hasDataset, RT.DataSet, True)
->>>>>>> 18f0935c
 
             # return the json version of the table
             if callback == '':
@@ -439,13 +407,7 @@
             else:
                 return callback + "(\"" + gdt.ToJSonResponse() + "\")"
 
-<<<<<<< HEAD
-        if viz_product_type == 'matplotlib_graphs':
-=======
-            # Ideally just need the latest granule to figure out the list of images
-            #replay_granule = self.data_retriever.retrieve(ds_ids[0],{'start_time':0,'end_time':2})
-            retrieve_granule = self.clients.data_retriever.retrieve(ds_ids[0])
->>>>>>> 18f0935c
+        if out_product_type == 'matplotlib_graphs':
 
             mpl_transform = VizTransformMatplotlibGraphs()
             mpl_data_granule = mpl_transform.execute(retrieved_granule)
