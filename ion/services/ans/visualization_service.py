--- conflicted
+++ resolved
@@ -99,12 +99,8 @@
         subscription_id = self.pubsubclient.create_subscription(
             query=StreamQuery(data_product_stream_id),
             exchange_name = query_token,
-<<<<<<< HEAD
             exchange_point = 'science_data',
-            name = "user visualization queue",
-=======
             name = query_token,
->>>>>>> 075397ea
         )
 
         # after the queue has been created it is safe to activate the subscription
