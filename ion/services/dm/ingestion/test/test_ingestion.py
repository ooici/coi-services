#!/usr/bin/env python

'''
@file ion/services/dm/ingestion/test/test_ingestion.py
@author Swarbhanu Chatterjee
@test ion.services.dm.ingestion.ingestion_management_service test suite to cover all ingestion mgmt service code
'''

import gevent
from gevent.timeout import Timeout
from mock import Mock
from pyon.util.unit_test import PyonTestCase
from pyon.util.int_test import IonIntegrationTestCase
from ion.services.dm.ingestion.ingestion_management_service import IngestionManagementService
from nose.plugins.attrib import attr
from pyon.core.exception import NotFound, BadRequest
from pyon.public import StreamPublisherRegistrar, CFG
from interface.objects import HdfStorage, CouchStorage, StreamGranuleContainer
from interface.services.icontainer_agent import ContainerAgentClient
from interface.services.dm.iingestion_management_service import IngestionManagementServiceClient
from interface.services.dm.ipubsub_management_service import PubsubManagementServiceClient
from interface.services.dm.itransform_management_service import TransformManagementServiceClient
from interface.services.dm.idataset_management_service import DatasetManagementServiceClient
from interface.services.coi.iresource_registry_service import ResourceRegistryServiceClient
from pyon.public import RT, PRED, log, IonObject

from pyon.datastore.datastore import DataStore
from prototype.sci_data.ctd_stream import ctd_stream_packet, ctd_stream_definition
from interface.objects import BlogPost, BlogComment, ExchangeQuery, DatasetIngestionConfiguration
from pyon.ion.process import StandaloneProcess

import random
<<<<<<< HEAD
import time
import unittest
import os
=======
>>>>>>> ed31f0fd

import unittest

@attr('UNIT', group='dm')
class IngestionTest(PyonTestCase):

    def setUp(self):
        mock_clients = self._create_service_mock('ingestion_management')
        self.ingestion_service = IngestionManagementService()
        self.ingestion_service.clients = mock_clients
        self.ingestion_service.process_definition_id = '1914'

        # save some typing
        self.mock_create = mock_clients.resource_registry.create
        self.mock_update = mock_clients.resource_registry.update
        self.mock_delete = mock_clients.resource_registry.delete
        self.mock_read = mock_clients.resource_registry.read
        self.mock_create_association = mock_clients.resource_registry.create_association
        self.mock_delete_association = mock_clients.resource_registry.delete_association
        self.mock_find_resources = mock_clients.resource_registry.find_resources
        self.mock_find_subjects = mock_clients.resource_registry.find_subjects
        self.mock_find_objects = mock_clients.resource_registry.find_objects
        self.mock_find_associations = mock_clients.resource_registry.find_associations
        self.mock_transform_activate = mock_clients.transform_management.activate_transform
        self.mock_transform_deactivate = mock_clients.transform_management.deactivate_transform
        self.mock_transform_delete = mock_clients.transform_management.delete_transform
        self.mock_pubsub_create_subscription = mock_clients.pubsub_management.create_subscription
        self.ingestion_service._launch_transforms = Mock()
        self.ingestion_service.process_definition_id = Mock()
        self.mock_launch_transforms = self.ingestion_service._launch_transforms

        self.ingestion_configuration_id = Mock()
        self.ingestion_configuration = Mock()

        # Exchange point
        self.exchange_point_id = "exchange_point_id"
        self.exchange_name = 'ingestion_queue'

        # Couch storage
        self.couch_storage = CouchStorage()

        # hfd_storage
        self.hdf_storage = HdfStorage()

        # number of workers
        self.number_of_workers = 2




    def test_create_ingestion_configuration(self):

        subscription_id = Mock()
        ingestion_configuration_id = Mock()
        ingestion_configuration = Mock()
        ingestion_configuration_id = Mock()
        query = ExchangeQuery()

        #--------------------------------------------------------------------------------
        # Fixing return values
        #--------------------------------------------------------------------------------

        self.mock_find_associations.return_value = ['association']

        self.mock_pubsub_create_subscription.return_value = subscription_id
        self.mock_create.return_value = ingestion_configuration_id, None

        #--------------------------------------------------------------------------------
        # Calling the delete ingestion configuration method
        #--------------------------------------------------------------------------------

        ingestion_configuration_id_out = self.ingestion_service.create_ingestion_configuration(
            exchange_point_id=self.exchange_point_id,
            couch_storage=self.couch_storage,
            hdf_storage=self.hdf_storage,
            number_of_workers=self.number_of_workers)


        #--------------------------------------------------------------------------------
        # Assertions
        #--------------------------------------------------------------------------------

        # assert that the function for creating subscription was called...
        # note: A query is created inside the create_ingestion_configuration method and since we cannot know the memory location for that object
        # we cannot check if that query is used as argument during the create_subscription call.
        # In mock, one either checks all the arguments that are passed in, or one doesnt check the arguments at all.
        # Therefore, here we are only checking if the method, create_subscription, was called.

        self.assertTrue(self.mock_pubsub_create_subscription.called )

        # check that the resource registry create function was called
        self.assertTrue(self.mock_create.called)

        # check that the _launch_transform method was called
        self.assertTrue(self.mock_launch_transforms.called )

        # check that a value was returned by the create_ingestion_configuration method
        self.assertTrue(ingestion_configuration_id_out)

    def test_read_and_update_ingestion_configuration(self):
        # reading
        self.mock_read.return_value = self.ingestion_configuration
        ingestion_configuration_obj = self.ingestion_service.read_ingestion_configuration(self.ingestion_configuration_id)

        # updating
        self.mock_update.return_value = [self.ingestion_configuration_id, 2]
        ingestion_configuration_obj.name = "UpdatedSampleIngestionConfiguration"
        self.ingestion_service.update_ingestion_configuration(ingestion_configuration_obj)

        # checking that things are alright
        self.mock_update.assert_called_once_with(ingestion_configuration_obj)

    def test_read_ingestion_configuration(self):
        # reading
        self.mock_read.return_value = self.ingestion_configuration
        ingestion_configuration_obj = self.ingestion_service.read_ingestion_configuration(self.ingestion_configuration_id)

        # checking things are alright
        assert ingestion_configuration_obj is self.mock_read.return_value
        self.mock_read.assert_called_once_with(self.ingestion_configuration_id, '')

    def test_read_ingestion_configuration_not_found(self):
        self.mock_read.return_value = None

        # TEST: Execute the service operation call
        with self.assertRaises(NotFound) as cm:
            self.ingestion_service.read_ingestion_configuration('notfound')

        ex = cm.exception
        self.assertEqual(ex.message, 'Ingestion configuration notfound does not exist')
        self.mock_read.assert_called_once_with('notfound', '')

    def test_delete_ingestion_configuration(self):

        ingestion_configuration_id = Mock()
        transform1 = Mock()

        #--------------------------------------------------------------------------------
        # Fixing return values
        #--------------------------------------------------------------------------------

        self.mock_find_objects.return_value = [transform1]
        self.mock_find_associations.return_value = ['association']

        #--------------------------------------------------------------------------------
        # Calling the delete ingestion configuration method
        #--------------------------------------------------------------------------------

        self.ingestion_service.delete_ingestion_configuration(ingestion_configuration_id)

        #--------------------------------------------------------------------------------
        # Assertions
        #--------------------------------------------------------------------------------

        self.mock_find_objects.assert_called_once_with(ingestion_configuration_id, PRED.hasTransform, RT.Transform , True)
        self.mock_transform_delete.assert_called_with(transform1)
        self.mock_find_associations.assert_called_once_with(ingestion_configuration_id, PRED.hasTransform, '', False)
        self.mock_delete_association.assert_called_once_with('association')
        self.mock_delete.assert_called_once_with(ingestion_configuration_id)

        #@todo add some logic to check for state of the resources and ingestion service!

    def test_delete_ingestion_configuration_not_found(self):


        #--------------------------------------------------------------------------------
        # Fixing return values
        #--------------------------------------------------------------------------------

        self.mock_find_objects.return_value = []
        self.mock_find_associations.return_value = ['association']

        #--------------------------------------------------------------------------------
        # Calling the delete ingestion configuration method
        #--------------------------------------------------------------------------------

        with self.assertRaises(NotFound) as cm:
            self.ingestion_service.delete_ingestion_configuration('notfound')

        #--------------------------------------------------------------------------------
        # Assertions
        #--------------------------------------------------------------------------------

        ex = cm.exception
        self.assertEqual(ex.message, 'No transforms associated with this ingestion configuration!')
        self.mock_find_objects.assert_called_once_with('notfound','hasTransform', 'Transform', True)

    def test_activate_ingestion_configuration(self):
        """
        Test that the ingestion configuration is activated
        """

        ingestion_configuration_id = Mock()
        transform1 = Mock()

        #--------------------------------------------------------------------------------
        # Fixing return values
        #--------------------------------------------------------------------------------

        self.mock_find_objects.return_value = [transform1], None

        #--------------------------------------------------------------------------------
        # Calling the delete ingestion configuration method
        #--------------------------------------------------------------------------------

        #@todo add some logic to check for state of the resources and ingestion service!
        self.ingestion_service.activate_ingestion_configuration(ingestion_configuration_id)

        #--------------------------------------------------------------------------------
        # Assertions
        #--------------------------------------------------------------------------------

        self.mock_find_objects.assert_called_once_with(ingestion_configuration_id, PRED.hasTransform, RT.Transform , True)
        self.mock_transform_activate.assert_called_once_with(transform1)

    def test_deactivate_ingestion_configuration(self):
        """
        Test that the ingestion configuration is deactivated
        """

        ingestion_configuration_id = Mock()
        transform1 = Mock()

        #--------------------------------------------------------------------------------
        # Fixing return values
        #--------------------------------------------------------------------------------

        self.mock_find_objects.return_value = [transform1], None

        #--------------------------------------------------------------------------------
        # Calling the delete ingestion configuration method
        #--------------------------------------------------------------------------------

        #@todo add some logic to check for state of the resources and ingestion service!
        self.ingestion_service.deactivate_ingestion_configuration(ingestion_configuration_id)

        #--------------------------------------------------------------------------------
        # Assertions
        #--------------------------------------------------------------------------------

        self.mock_find_objects.assert_called_once_with(ingestion_configuration_id, PRED.hasTransform, RT.Transform , True)
        self.mock_transform_deactivate.assert_called_once_with(transform1)

    def test_activate_ingestion_configuration_not_found(self):
        """
        Test that non existent ingestion configuration does not cause crash when attempting to activate
        """
        #--------------------------------------------------------------------------------
        # Fixing return values
        #--------------------------------------------------------------------------------

        self.mock_find_objects.return_value = [], None

        #--------------------------------------------------------------------------------
        # Calling the delete ingestion configuration method
        #--------------------------------------------------------------------------------

        #@todo add some logic to check for state of the resources and ingestion service!
        with self.assertRaises(NotFound) as cm:
            self.ingestion_service.activate_ingestion_configuration('wrong_configuration_id')

        #--------------------------------------------------------------------------------
        # Assertions
        #--------------------------------------------------------------------------------

        ex = cm.exception
        self.mock_find_objects.assert_called_once_with('wrong_configuration_id', PRED.hasTransform, RT.Transform , True)
        self.assertEqual(ex.message, 'The ingestion configuration wrong_configuration_id does not exist')

    def test_deactivate_ingestion_configuration_not_found(self):
        """
        Test that non existent ingestion configuration does not cause crash when attempting to activate
        """
        #--------------------------------------------------------------------------------
        # Fixing return values
        #--------------------------------------------------------------------------------

        self.mock_find_objects.return_value = [], None

        #--------------------------------------------------------------------------------
        # Calling the delete ingestion configuration method
        #--------------------------------------------------------------------------------

        #@todo add some logic to check for state of the resources and ingestion service!
        with self.assertRaises(NotFound) as cm:
            self.ingestion_service.deactivate_ingestion_configuration('wrong_configuration_id')

        #--------------------------------------------------------------------------------
        # Assertions
        #--------------------------------------------------------------------------------

        ex = cm.exception
        self.mock_find_objects.assert_called_once_with('wrong_configuration_id', PRED.hasTransform, RT.Transform , True)
        self.assertEqual(ex.message, 'The ingestion configuration wrong_configuration_id does not exist')


@attr('INT', group='dm')
class IngestionManagementServiceIntTest(IonIntegrationTestCase):

    def setUp(self):
        # set up the container for testing

        #------------------------------------------------------------------------
        # Container
        #----------------------------------------------------------------------
        self._start_container()

        self.cc = ContainerAgentClient(node=self.container.node,name=self.container.name)

        self.cc.start_rel_from_url('res/deploy/r2dm.yml')

        #------------------------------------------------------------------------
        # Service clients
        #----------------------------------------------------------------------
        self.pubsub_cli = PubsubManagementServiceClient(node=self.cc.node)
        self.tms_cli = TransformManagementServiceClient(node=self.cc.node)
        self.ingestion_cli = IngestionManagementServiceClient(node=self.cc.node)
        self.rr_cli = ResourceRegistryServiceClient(node=self.cc.node)
        self.dataset_cli = DatasetManagementServiceClient(node=self.cc.node)

        #------------------------------------------------------------------------
        # Configuration parameters
        #----------------------------------------------------------------------
        self.exchange_point_id = 'science_data'
        self.number_of_workers = 2
        self.hdf_storage = HdfStorage(relative_path='ingest')
        self.couch_storage = CouchStorage(datastore_name='test_datastore')
        self.XP = 'science_data'
        self.exchange_name = 'ingestion_queue'


        #------------------------------------------------------------------------
        # Stream publisher for testing round robin handling
        #----------------------------------------------------------------------

        ctd_stream_def = ctd_stream_definition()

        stream_def_id = self.pubsub_cli.create_stream_definition(container=ctd_stream_def, name='Junk definition')


        self.input_stream_id = self.pubsub_cli.create_stream(
            name='input_stream',
            original=True,
            stream_definition_id=stream_def_id)

        self.input_dataset_id = self.dataset_cli.create_dataset(
            stream_id=self.input_stream_id,
            datastore_name=self.couch_storage.datastore_name,
            view_name='datasets/stream_join_granule'
        )


        pid = self.container.spawn_process(name='dummy_process_for_test',
            module='pyon.ion.process',
            cls='SimpleProcess',
            config={})
        dummy_process = self.container.proc_manager.procs[pid]

        # Normally the user does not see or create the publisher, this is part of the containers business.
        # For the test we need to set it up explicitly
        self.publisher_registrar = StreamPublisherRegistrar(process=dummy_process, node=self.cc.node)
        self.ctd_stream1_publisher = self.publisher_registrar.create_publisher(stream_id=self.input_stream_id)


        self.db = self.container.datastore_manager.get_datastore('dm_datastore', DataStore.DS_PROFILE.EXAMPLES, CFG)

        #------------------------------------------------------------------------
        # Create ingestion configuration and activate it
        #----------------------------------------------------------------------
        ingestion_configuration_id =  self.ingestion_cli.create_ingestion_configuration(
            exchange_point_id=self.exchange_point_id,
            couch_storage=self.couch_storage,
            hdf_storage=self.hdf_storage,
            number_of_workers=self.number_of_workers
        )

        self.ingestion_cli.activate_ingestion_configuration(ingestion_configuration_id)

        self.ingestion_configuration_id = ingestion_configuration_id


    def tearDown(self):
        """
        Cleanup. Delete Subscription, Stream, Process Definition
        """
        self._stop_container()

    def test_create_ingestion_configuration(self):
        """
        Tests whether an ingestion configuration is created successfully and an ingestion_configuration_id
        is generated.
        """


        #------------------------------------------------------------------------
        # Make assertions
        #----------------------------------------------------------------------
        # checking that an ingestion_configuration_id gets successfully generated
        self.assertIsNotNone(self.ingestion_configuration_id, "Could not generate ingestion_configuration_id.")

        # read the ingestion configuration object and see if it contains what it is supposed to....
        ingestion_configuration = self.ingestion_cli.read_ingestion_configuration(self.ingestion_configuration_id)

        self.assertEquals(ingestion_configuration.number_of_workers, self.number_of_workers)
        self.assertEquals(ingestion_configuration.hdf_storage.relative_path, self.hdf_storage.relative_path)
        self.assertEquals(ingestion_configuration.couch_storage.datastore_name, self.couch_storage.datastore_name)


    def test_ingestion_workers_creation(self):
        """
        test_ingestion_workers
        1. Test whether the ingestion workers are launched correctly.
        2. Test the associations between the ingestion configuration object and the transforms.
	    3. Test the number of worker processes created by getting the process object from the container
        """


        #------------------------------------------------------------------------
        # Check that the two ingestion workers are running
        #------------------------------------------------------------------------

        print ("self.rr_cli.find_associations(ingestion_configuration_id, PRED.hasTransform) : %s" % self.rr_cli.find_associations(self.ingestion_configuration_id, PRED.hasTransform))
        print ("type : %s" % type(self.rr_cli.find_associations(self.ingestion_configuration_id, PRED.hasTransform)))


        transforms = [self.rr_cli.read(assoc.o)
                      for assoc in self.rr_cli.find_associations(self.ingestion_configuration_id, PRED.hasTransform)]

        for transform in transforms:
            self.assertTrue(self.container.proc_manager.procs[transform.process_id])

<<<<<<< HEAD
    @unittest.skipIf(os.getenv('CEI_LAUNCH_TEST', False), 'Skip test while in CEI LAUNCH mode')
=======
>>>>>>> ed31f0fd
    def test_ingestion_workers_working_round_robin(self):
        """
        test_ingestion_workers_working_round_robin
        Test that the ingestion workers are handling messages in round robin
        """



        #------------------------------------------------------------------------
        # Get the ingestion process instances:
        #------------------------------------------------------------------------

        transforms = [self.rr_cli.read(assoc.o)
                      for assoc in self.rr_cli.find_associations(self.ingestion_configuration_id, PRED.hasTransform)]

        proc_1 = self.container.proc_manager.procs[transforms[0].process_id]
        log.info("PROCESS 1: %s" % str(proc_1))

        proc_2 = self.container.proc_manager.procs[transforms[1].process_id]
        log.info("PROCESS 2: %s" % str(proc_2))

        #------------------------------------------------------------------------
        # Set up the gevent events
        #------------------------------------------------------------------------

        results = gevent.queue.Queue()
        def message_received_1(message):
            # Heads
            results.put(1)

        proc_1.process = message_received_1

        def message_received_2(message):
            # Tails
            results.put(2)


        proc_2.process = message_received_2

        #------------------------------------------------------------------------
        # Publish messages and test for round robin handling
        #------------------------------------------------------------------------

        # Flip the coin
        msg = {'num':'1'}
        self.ctd_stream1_publisher.publish(msg)


        # Flip the coin
        self.ctd_stream1_publisher.publish(msg)


        self.assertTrue((results.get(timeout=4) + results.get(timeout=4))==3,
            "The ingestion workers are not properly consuming from the broker")


        #------------------------------------------------------------------------
        # Flip the coin two more times
        #------------------------------------------------------------------------

        # Flip the coin
        self.ctd_stream1_publisher.publish(msg)



        # Flip the coin
        self.ctd_stream1_publisher.publish(msg)


        # Check heads and tails
        self.assertTrue((results.get(timeout=4) + results.get(timeout=4)) == 3,
            "The ingestion workers are not properly consuming from the broker")


    @unittest.skip("todo")
    def test_deactivate_ingestion_configuration(self):
        """
        Test the deactivation of the ingestion configuration
        """

        # now deactivate the ingestion configuration
        ret = self.ingestion_cli.deactivate_ingestion_configuration(self.ingestion_configuration_id)
        self.assertTrue(ret)

        # @TODO Test deactivate and reactivate....

    def test_create_dataset_config_and_event_subscriber(self):
        """
        Test the creation of a dataset ingestion configuration and the call-back method of the event subscriber
        """


        #------------------------------------------------------------------------
        # Get the ingestion process instances:
        #------------------------------------------------------------------------

        transforms = [self.rr_cli.read(assoc.o)
                      for assoc in self.rr_cli.find_associations(self.ingestion_configuration_id, PRED.hasTransform)]

        proc_1 = self.container.proc_manager.procs[transforms[0].process_id]
        log.info("PROCESS 1: %s" % str(proc_1))

        proc_2 = self.container.proc_manager.procs[transforms[1].process_id]
        log.info("PROCESS 2: %s" % str(proc_2))

        #------------------------------------------------------------------------
        # Set up the gevent events
        #------------------------------------------------------------------------

        # Over ride the call back for the event subscriber
        ar_1 = gevent.event.AsyncResult()
        def message_received_1(message, headers):
            ar_1.set(message)

        proc_1.event_subscriber._callback = message_received_1

        # Over ride the call back for the event subscriber
        proc_2 = self.container.proc_manager.procs[transforms[1].process_id]
        log.info("PROCESS 2: %s" % str(proc_2))

        ar_2 = gevent.event.AsyncResult()
        def message_received_2(message, headers):
            ar_2.set(message)

        proc_2.event_subscriber._callback = message_received_2


        # Create a dataset ingestion config which sends an event

        dataset_config_id = self.ingestion_cli.create_dataset_configuration(
            dataset_id = self.input_dataset_id,
            archive_data = True,
            archive_metadata = False,
            ingestion_configuration_id = self.ingestion_configuration_id
            )


        dataset_config = self.rr_cli.read(dataset_config_id)

        #--------------------------------------------------------------------------------------------------------
        # Do assertions!
        #--------------------------------------------------------------------------------------------------------

        self.assertEquals(dataset_config.configuration.stream_id, self.input_stream_id)
        self.assertEquals(dataset_config.configuration.archive_data, True)
        self.assertEquals(dataset_config.configuration.archive_metadata, False)


        self.assertEqual(ar_1.get(timeout=10).configuration.stream_id,self.input_stream_id)
        self.assertEqual(ar_2.get(timeout=10).configuration.stream_id,self.input_stream_id)


    def test_create_dataset_configuration_not_found(self):
        """
        Test that trying to create a dataset configuration for a dataset that does not exist results in the raising of an
        a NotFound Assertion Error.
        """


        #--------------------------------------------------------------------------------------------------------
        # Do assertions!
        #--------------------------------------------------------------------------------------------------------

        with self.assertRaises(NotFound):
            dataset_config_id = self.ingestion_cli.create_dataset_configuration(
                dataset_id = 'non_existent_dataset' ,
                archive_data = True,
                archive_metadata=True)

    def test_dataset_config_dict_in_ingestion_worker(self):
        """
        Test that when a dataset config is created, each ingestion worker updates its dataset configs dict containing the
        config that has just been created
        """


        #------------------------------------------------------------------------
        # Get the ingestion process instances:
        #------------------------------------------------------------------------

        transforms = [self.rr_cli.read(assoc.o)
                      for assoc in self.rr_cli.find_associations(self.ingestion_configuration_id, PRED.hasTransform)]

        proc_1 = self.container.proc_manager.procs[transforms[0].process_id]
        log.info("PROCESS 1: %s" % str(proc_1))

        proc_2 = self.container.proc_manager.procs[transforms[1].process_id]
        log.info("PROCESS 2: %s" % str(proc_2))

        ar_1 = gevent.event.AsyncResult()
        def got_event_1(msg, headers):
            ar_1.set(msg)

        ar_2 = gevent.event.AsyncResult()
        def got_event_2(msg, headers):
            ar_2.set(msg)

        proc_1.dataset_configs_event_test_hook = got_event_1

        proc_2.dataset_configs_event_test_hook = got_event_2

        #------------------------------------------------------------------------
        # Create the dataset config
        #------------------------------------------------------------------------

        dataset_config_id = self.ingestion_cli.create_dataset_configuration(
            dataset_id = self.input_dataset_id,
            archive_data = True,
            archive_metadata = False,
            ingestion_configuration_id = self.ingestion_configuration_id
        )
        #--------------------------------------------------------------------------------------------------------
        # Do assertions and checks!
        #--------------------------------------------------------------------------------------------------------

        ar_1.get(timeout=5)
        ar_2.get(timeout=5)


        self.assertIn(self.input_stream_id, proc_1.dataset_configs)
        self.assertIn(self.input_stream_id, proc_2.dataset_configs)


    def test_update_dataset_config(self):
        """
        Test updating a dataset config
        """

        #------------------------------------------------------------------------
        # Get the ingestion process instances:
        #------------------------------------------------------------------------

        transforms = [self.rr_cli.read(assoc.o)
                      for assoc in self.rr_cli.find_associations(self.ingestion_configuration_id, PRED.hasTransform)]

        proc_1 = self.container.proc_manager.procs[transforms[0].process_id]
        log.info("PROCESS 1: %s" % str(proc_1))

        proc_2 = self.container.proc_manager.procs[transforms[1].process_id]
        log.info("PROCESS 2: %s" % str(proc_2))

        #--------------------------------------------------------------------------------------------------------
        # Create a dataset config
        #--------------------------------------------------------------------------------------------------------

        dataset_config_id = self.ingestion_cli.create_dataset_configuration(
            dataset_id = self.input_dataset_id,
            archive_data = True,
            archive_metadata = False,
            ingestion_configuration_id = self.ingestion_configuration_id
        )

        dataset_config = self.rr_cli.read(dataset_config_id)

        old_description = dataset_config.description


        # check that the dataset_configs dict in the ingestion workers have been updated
        ar_1 = gevent.event.AsyncResult()
        def got_event_1(msg, headers):
            ar_1.set(msg)

        ar_2 = gevent.event.AsyncResult()
        def got_event_2(msg, headers):
            ar_2.set(msg)

        proc_1.dataset_configs_event_test_hook = got_event_1

        proc_2.dataset_configs_event_test_hook = got_event_2


        #--------------------------------------------------------------------------------------------------------
        # Change the dataset config and update it
        #--------------------------------------------------------------------------------------------------------

        dataset_config.configuration.archive_metadata = True
        # now update the dataset_config
        self.ingestion_cli.update_dataset_config( dataset_config)

        ar_1.get(timeout=5)
        ar_2.get(timeout=5)

        self.assertEquals(proc_1.dataset_configs[self.input_stream_id].archive_metadata, True)
        self.assertEquals(proc_2.dataset_configs[self.input_stream_id].archive_metadata, True)

        #--------------------------------------------------------------------------------------------------------
        # Read the updated config using resource registry to check that it has indeed been updated
        #--------------------------------------------------------------------------------------------------------

        new_dataset_config = self.rr_cli.read(dataset_config_id)

        #--------------------------------------------------------------------------------------------------------
        # Do assertions and checks!
        #--------------------------------------------------------------------------------------------------------

        self.assertEquals(new_dataset_config.configuration.archive_metadata, True)

    def test_update_dataset_config_not_found(self):
        """
        Test updating a dataset config that does not exist
        Assert that the operation fails
        """


        #--------------------------------------------------------------------------------------------------------
        # Assert that a non existent dataset config cannot be updated
        #--------------------------------------------------------------------------------------------------------

        with self.assertRaises(BadRequest):
            dataset_config = DatasetIngestionConfiguration()
            dataset_config.description = 'updated right now'
            self.ingestion_cli.update_dataset_config(dataset_ingestion_configuration = dataset_config)

    def test_read_dataset_config(self):
        """
        Test reading a dataset config
        """


        #------------------------------------------------------------------------
        # Get the ingestion process instances:
        #------------------------------------------------------------------------

        transforms = [self.rr_cli.read(assoc.o)
                      for assoc in self.rr_cli.find_associations(self.ingestion_configuration_id, PRED.hasTransform)]

        proc_1 = self.container.proc_manager.procs[transforms[0].process_id]
        log.info("PROCESS 1: %s" % str(proc_1))

        proc_2 = self.container.proc_manager.procs[transforms[1].process_id]
        log.info("PROCESS 2: %s" % str(proc_2))

        #--------------------------------------------------------------------------------------------------------
        # Create a dataset config
        #--------------------------------------------------------------------------------------------------------

        dataset_config_id = self.ingestion_cli.create_dataset_configuration(
            dataset_id = self.input_dataset_id,
            archive_data = True,
            archive_metadata = False,
            ingestion_configuration_id = self.ingestion_configuration_id
        )

        #--------------------------------------------------------------------------------------------------------
        # Read the dataset config
        #--------------------------------------------------------------------------------------------------------

        dataset_config = self.ingestion_cli.read_dataset_config(dataset_config_id)

        #--------------------------------------------------------------------------------------------------------
        # Do assertions and checks!
        #--------------------------------------------------------------------------------------------------------

        self.assertEquals(dataset_config.configuration.stream_id, self.input_stream_id)


    def test_read_dataset_config_not_found(self):
        """
        Test reading a dataset config that does not exist
        Assert that the operation fails
        """


        #--------------------------------------------------------------------------------------------------------
        # Assert that reading not existent dataset config raises an exception
        #--------------------------------------------------------------------------------------------------------

        with self.assertRaises(NotFound):
            dataset_config = self.ingestion_cli.read_dataset_config('abracadabra')

    def test_delete_dataset_config(self):
        """
        Test deleting a dataset config
        """


        #--------------------------------------------------------------------------------------------------------
        # Create a dataset config
        #--------------------------------------------------------------------------------------------------------

        dataset_config_id = self.ingestion_cli.create_dataset_configuration(
            dataset_id = self.input_dataset_id,
            archive_data = True,
            archive_metadata = False,
            ingestion_configuration_id = self.ingestion_configuration_id
        )

        #--------------------------------------------------------------------------------------------------------
        # Delete the dataset config
        #--------------------------------------------------------------------------------------------------------

        self.ingestion_cli.delete_dataset_config(dataset_config_id)

        #--------------------------------------------------------------------------------------------------------
        # Assert that trying to read the dataset config now raises an exception
        #--------------------------------------------------------------------------------------------------------

        with self.assertRaises(NotFound):
            dataset_config = self.rr_cli.read(dataset_config_id)

    def test_delete_dataset_config_not_found(self):
        """
        Test delting a stream that does not exist
        Assert that the operation fails
        """

        #--------------------------------------------------------------------------------------------------------
        # Delete a dataset config that does not exists
        #--------------------------------------------------------------------------------------------------------

        with self.assertRaises(NotFound):
            self.ingestion_cli.delete_dataset_config('non_existent_stream_id')

    def test_ingestion_workers_writes_to_couch(self):
        """
        Test that the ingestion workers are writing messages to couch
        """


        #------------------------------------------------------------------------
        # Publish messages
        #----------------------------------------------------------------------

        post = BlogPost( post_id = '1234', title = 'The beautiful life',author = {'name' : 'Jacques', 'email' : 'jacques@cluseaou.com'}, updated = 'too early', content ='summer', stream_id=self.input_stream_id )

        self.ctd_stream1_publisher.publish(post)

        comment = BlogComment(ref_id = '1234',author = {'name': 'Roger', 'email' : 'roger@rabbit.com'}, updated = 'too late',content = 'when summer comes', stream_id=self.input_stream_id)

        self.ctd_stream1_publisher.publish(comment)


        #------------------------------------------------------------------------
        # List the posts and the comments that should have been written to couch
        #----------------------------------------------------------------------

        objs = self.db.list_objects()

        # the list of ion_objects... in our case BlogPost and BlogComment
        ion_objs = []

        for obj in objs:

            # read the document returned by list
            result = self.db.read_doc(objs[0])

            # convert the persistence dict to an ion_object
            ion_obj = self.db._persistence_dict_to_ion_object(result)

            if isinstance(ion_obj, BlogPost):
                log.debug("ION OBJECT: %s\n" % ion_obj)
                log.debug("POST: %s\n" % post)

                # since the retrieved document has an extra attribute, rev_id, which the orginal post did not have
                # it is easier to compare the attributes than the whole objects
                self.assertTrue(ion_obj.post_id == post.post_id), "The post is not to be found in couch storage"
                self.assertTrue(ion_obj.author == post.author), "The post is not to be found in couch storage"
                self.assertTrue(ion_obj.title == post.title), "The post is not to be found in couch storage"
                self.assertTrue(ion_obj.updated == post.updated), "The post is not to be found in couch storage"
                self.assertTrue(ion_obj.content == post.content), "The post is not to be found in couch storage"

            elif isinstance(ion_obj, BlogComment):
                log.debug("ION OBJECT: %s\n" % ion_obj)
                log.debug("COMMENT: %s\n" % comment)

                # since the retrieved document has an extra attribute, rev_id, which the orginal post did not have
                # it is easier to compare the attributes than the whole objects
                self.assertTrue(ion_obj.author == comment.author), "The comment is not to be found in couch storage"
                self.assertTrue(ion_obj.content == comment.content), "The comment is not to be found in couch storage"
                self.assertTrue(ion_obj.ref_id == comment.ref_id), "The comment is not to be found in couch storage"
                self.assertTrue(ion_obj.updated == comment.updated), "The comment is not to be found in couch storage"


    def test_receive_dataset_config_event(self):
        """
        Test that the dataset config is being used properly
        """



        #------------------------------------------------------------------------
        # Test that the dataset config is implemented
        #----------------------------------------------------------------------

        #@todo after we have implemented how we handle stream depending on how dataset config gets evaluated, test the implementation

        #------------------------------------------------------------------------
        # Get the ingestion process instances:
        #------------------------------------------------------------------------

        transforms = [self.rr_cli.read(assoc.o)
                      for assoc in self.rr_cli.find_associations(self.ingestion_configuration_id, PRED.hasTransform)]

        proc_1 = self.container.proc_manager.procs[transforms[0].process_id]
        log.info("PROCESS 1: %s" % str(proc_1))

        proc_2 = self.container.proc_manager.procs[transforms[1].process_id]
        log.info("PROCESS 2: %s" % str(proc_2))

        #------------------------------------------------------------------------
        # Set up the gevent events
        #------------------------------------------------------------------------

        queue = gevent.queue.Queue()

        def dataset_config_hook(msg,headers):
            queue.put(True)


        proc_1.dataset_configs_event_test_hook = dataset_config_hook

        #--------------------------------------------------------------------------------------------------------
        # Create a dataset config
        #--------------------------------------------------------------------------------------------------------

        dataset_config_id = self.ingestion_cli.create_dataset_configuration(
            dataset_id = self.input_dataset_id,
            archive_data = True,
            archive_metadata = False,
            ingestion_configuration_id = self.ingestion_configuration_id
        )

        self.assertTrue(queue.get(timeout=10))


    def test_dataset_config_implementation_for_science_data(self):
        """
        Test that the dataset config is being used properly for science data.
        Test that create and update dataset config functions properly and their implementation is correct
        """


        #--------------------------------------------------------------------------------------------------------
        # Get the ingestion process instances:
        #--------------------------------------------------------------------------------------------------------

        transforms = [self.rr_cli.read(assoc.o)
                      for assoc in self.rr_cli.find_associations(self.ingestion_configuration_id, PRED.hasTransform)]

        proc_1 = self.container.proc_manager.procs[transforms[0].process_id]
        log.info("PROCESS 1: %s" % str(proc_1))

        proc_2 = self.container.proc_manager.procs[transforms[1].process_id]
        log.info("PROCESS 2: %s" % str(proc_2))

        #--------------------------------------------------------------------------------------------------------
        # Create a dataset config
        #--------------------------------------------------------------------------------------------------------

        dataset_config_id = self.ingestion_cli.create_dataset_configuration(
            dataset_id = self.input_dataset_id,
            archive_data = True,
            archive_metadata = True,
            ingestion_configuration_id = self.ingestion_configuration_id
        )

        #--------------------------------------------------------------------------------------------------------
        # Set up the gevent event AsyncResult queue
        #--------------------------------------------------------------------------------------------------------

        queue=gevent.queue.Queue()

        def call_to_persist(packet):
            queue.put(packet)

        #--------------------------------------------------------------------------------------------------------
        # Grab the ingestion worker processes
        #--------------------------------------------------------------------------------------------------------

        # when persist_immutable() is called, then call_to_persist() is called instead....
        proc_1.persist_immutable = call_to_persist
        proc_2.persist_immutable = call_to_persist

        #--------------------------------------------------------------------------------------------------------
        # Create a packet and publish it
        #--------------------------------------------------------------------------------------------------------

        ctd_packet = self._create_packet(self.input_stream_id)

        self.ctd_stream1_publisher.publish(ctd_packet)

        #--------------------------------------------------------------------------------------------------------
        # Assert that the packets were handled according to the dataset config
        #--------------------------------------------------------------------------------------------------------

        # test that the ingestion worker tries to persist the ctd_packet in accordance to the dataset config
        self.assertEquals(queue.get(timeout=10).stream_resource_id, ctd_packet.stream_resource_id)

        #--------------------------------------------------------------------------------------------------------
        # Now change the dataset config for the same stream
        #--------------------------------------------------------------------------------------------------------

        dataset_config = self.ingestion_cli.read_dataset_config(dataset_config_id)

        dataset_config.configuration.archive_metadata = False

        self.ingestion_cli.update_dataset_config(dataset_config)

        #--------------------------------------------------------------------------------------------------------
        # Create a new packet and publish it
        #--------------------------------------------------------------------------------------------------------

        ctd_packet = self._create_packet(self.input_stream_id)

        self.ctd_stream1_publisher.publish(ctd_packet)

        #--------------------------------------------------------------------------------------------------------
        # Assert that the packets were handled according to the new dataset config...
        # This time, the packet should not be persisted since archive_metadata is False
        #--------------------------------------------------------------------------------------------------------

        with self.assertRaises(gevent.queue.Empty):
            queue.get(timeout=0.25)

        #--------------------------------------------------------------------------------------------------------
        # Now just do this thing one more time, with an updated dataset config...
        #
        # Change the dataset config for the same stream for the third time, updating archive_metadata back to True
        #--------------------------------------------------------------------------------------------------------

        dataset_config = self.ingestion_cli.read_dataset_config(dataset_config_id)
        dataset_config.configuration.archive_metadata = True
        self.ingestion_cli.update_dataset_config(dataset_config)

        #--------------------------------------------------------------------------------------------------------
        # Create a new packet and publish it
        #--------------------------------------------------------------------------------------------------------

        ctd_packet = self._create_packet(self.input_stream_id)
        self.ctd_stream1_publisher.publish(ctd_packet)

        #--------------------------------------------------------------------------------------------------------
        # Assert that the packets were handled according to the new dataset config
        #--------------------------------------------------------------------------------------------------------

        self.assertEquals(queue.get(timeout=10).stream_resource_id, ctd_packet.stream_resource_id)


    def _create_packet(self, stream_id):
        
        length = random.randint(1,20)

        c = [random.uniform(0.0,75.0)  for i in xrange(length)]

        t = [random.uniform(-1.7, 21.0) for i in xrange(length)]

        p = [random.lognormvariate(1,2) for i in xrange(length)]

        lat = [random.uniform(-90.0, 90.0) for i in xrange(length)]

        lon = [random.uniform(0.0, 360.0) for i in xrange(length)]

        tvar = [ i for i in xrange(1,length+1)]

        ctd_packet = ctd_stream_packet(stream_id=stream_id,
            c=c, t=t, p=p, lat=lat, lon=lon, time=tvar, create_hdf=True)

        return ctd_packet
<|MERGE_RESOLUTION|>--- conflicted
+++ resolved
@@ -30,12 +30,9 @@
 from pyon.ion.process import StandaloneProcess
 
 import random
-<<<<<<< HEAD
 import time
 import unittest
 import os
-=======
->>>>>>> ed31f0fd
 
 import unittest
 
@@ -467,10 +464,7 @@
         for transform in transforms:
             self.assertTrue(self.container.proc_manager.procs[transform.process_id])
 
-<<<<<<< HEAD
     @unittest.skipIf(os.getenv('CEI_LAUNCH_TEST', False), 'Skip test while in CEI LAUNCH mode')
-=======
->>>>>>> ed31f0fd
     def test_ingestion_workers_working_round_robin(self):
         """
         test_ingestion_workers_working_round_robin
