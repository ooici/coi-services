'''
@author Bill Bollenbacher
@author Swarbhanu Chatterjee
@author David Stuebe
@file ion/services/dm/presentation/test/user_notification_test.py
@description Unit and Integration test implementations for the user notification service class.
'''
from pyon.util.int_test import IonIntegrationTestCase
from pyon.util.unit_test import PyonTestCase
from pyon.util.containers import DotDict, get_ion_ts
from pyon.public import IonObject, RT, OT, PRED, Container, CFG
from pyon.core.exception import NotFound, BadRequest
from pyon.core.bootstrap import get_sys_name
from ion.services.dm.utility.granule_utils import time_series_domain
from interface.services.coi.iidentity_management_service import IdentityManagementServiceClient
from interface.services.coi.iresource_registry_service import ResourceRegistryServiceClient
from interface.services.dm.iuser_notification_service import UserNotificationServiceClient
from interface.services.dm.ipubsub_management_service import PubsubManagementServiceClient
from interface.services.dm.idataset_management_service import DatasetManagementServiceClient
from interface.services.dm.idiscovery_service import DiscoveryServiceClient
from interface.services.sa.idata_product_management_service import DataProductManagementServiceClient
from ion.services.dm.presentation.user_notification_service import UserNotificationService
from interface.objects import UserInfo, DeliveryConfig, ComputedListValue, ComputedValueAvailability
from interface.objects import DeviceEvent
from pyon.util.context import LocalContextMixin
from interface.services.cei.ischeduler_service import SchedulerServiceProcessClient
from nose.plugins.attrib import attr
import unittest
from pyon.util.log import log
from pyon.event.event import EventPublisher, EventSubscriber
import gevent
from mock import Mock, mocksignature
from interface.objects import NotificationRequest, TemporalBounds
from ion.services.dm.inventory.index_management_service import IndexManagementService
from ion.services.dm.presentation.user_notification_service import EmailEventProcessor
from ion.processes.bootstrap.index_bootstrap import STD_INDEXES
import os, time, uuid
from gevent import event, queue
from gevent.timeout import Timeout
from gevent.event import Event
import elasticpy as ep
from datetime import datetime, timedelta
from sets import Set

use_es = CFG.get_safe('system.elasticsearch',False)

def now():
    '''
    This method defines what the UNS uses as its "current" time
    '''
    return datetime.utcnow()

class FakeProcess(LocalContextMixin):
    name = 'scheduler_for_user_notification_test'
    id = 'scheduler_client'
    process_type = 'simple'

@attr('UNIT',group='dm')
class UserNotificationTest(PyonTestCase):
    def setUp(self):


        mock_clients = self._create_service_mock('user_notification')
        self.user_notification = UserNotificationService()
        self.user_notification.clients = mock_clients
        self.user_notification.container = DotDict()
        self.user_notification.container.node = Mock()

        self.user_notification.container['spawn_process'] = Mock()
        self.user_notification.container['id'] = 'mock_container_id'
        self.user_notification.container['proc_manager'] = DotDict()
        self.user_notification.container.proc_manager['terminate_process'] = Mock()
        self.user_notification.container.proc_manager['procs'] = {}

        self.mock_cc_spawn = self.user_notification.container.spawn_process
        self.mock_cc_terminate = self.user_notification.container.proc_manager.terminate_process
        self.mock_cc_procs = self.user_notification.container.proc_manager.procs

        self.mock_rr_client = self.user_notification.clients.resource_registry

        self.user_notification.smtp_server = 'smtp_server'
        self.user_notification.smtp_client = 'smtp_client'
        self.user_notification.event_publisher = EventPublisher()
        self.user_notification.event_processor = EmailEventProcessor()

    def test_create_notification(self):
        '''
        Test creating a notification
        '''
        user_id = 'user_id_1'

        self.mock_rr_client.create = mocksignature(self.mock_rr_client.create)
        self.mock_rr_client.create.return_value = ('notification_id_1','rev_1')

        self.mock_rr_client.find_resources = mocksignature(self.mock_rr_client.find_resources)
        self.mock_rr_client.find_resources.return_value = [],[]

        self.mock_rr_client.read = mocksignature(self.mock_rr_client.read)
        self.mock_rr_client.read.return_value = 'notification'

        self.user_notification.notifications = {}

        self.user_notification.event_processor.add_notification_for_user = mocksignature(self.user_notification.event_processor.add_notification_for_user)
        self.user_notification.update_user_info_dictionary = mocksignature(self.user_notification.update_user_info_dictionary)
        self.user_notification.event_publisher.publish_event = mocksignature(self.user_notification.event_publisher.publish_event)

        self.user_notification._notification_in_notifications = mocksignature(self.user_notification._notification_in_notifications)
        self.user_notification._notification_in_notifications.return_value = None

        self.mock_rr_client.create_association = mocksignature(self.mock_rr_client.create_association)

        #-------------------------------------------------------------------------------------------------------------------
        # Create a notification object
        #-------------------------------------------------------------------------------------------------------------------

        notification_request = NotificationRequest(name='a name',
            origin = 'origin_1',
            origin_type = 'origin_type_1',
            event_type= 'event_type_1',
            event_subtype = 'event_subtype_1' )

        #-------------------------------------------------------------------------------------------------------------------
        # execution
        #-------------------------------------------------------------------------------------------------------------------

        notification_id = self.user_notification.create_notification(notification_request, user_id)

        #-------------------------------------------------------------------------------------------------------------------
        # assertions
        #-------------------------------------------------------------------------------------------------------------------

        self.assertEquals('notification_id_1', notification_id)
        self.mock_rr_client.create.assert_called_once_with(notification_request)
        self.user_notification.event_processor.add_notification_for_user.assert_called_once_with('notification', user_id)


    def test_create_notification_validation(self):
        '''
        Test that creating a notification without a providing a user_id results in an error
        '''

        #------------------------------------------------------------------------------------------------------
        # Test with no user provided
        #------------------------------------------------------------------------------------------------------

        # Create a notification object
        notification_request = NotificationRequest(name='Setting_email',
            origin = 'origin',
            origin_type = 'origin_type',
            event_type= 'event_type',
            event_subtype = 'event_subtype')

        with self.assertRaises(BadRequest) as br:
            notification_id =  self.user_notification.create_notification(notification=notification_request)

        self.assertEquals(
            br.exception.message,
            '''User id not provided.'''
        )

    def test_update_notification(self):
        '''
        Test updating a notification
        '''

        notification = 'notification'
        user_id = 'user_id_1'

        self.mock_rr_client.update = mocksignature(self.mock_rr_client.update)
        self.mock_rr_client.update.return_value = ''

        self.mock_rr_client.read = mocksignature(self.mock_rr_client.read)
        self.mock_rr_client.read.return_value = notification

        self.user_notification.update_user_info_object = mocksignature(self.user_notification.update_user_info_object)
        self.user_notification.update_user_info_object.return_value = 'user'

        self.user_notification.update_user_info_dictionary = mocksignature(self.user_notification.update_user_info_dictionary)
        self.user_notification.update_user_info_dictionary.return_value = ''

        self.user_notification.notifications = []

        self.user_notification._update_notification_in_notifications_dict = mocksignature(self.user_notification._update_notification_in_notifications_dict)
        self.user_notification.update_user_info_dictionary.return_value = ''

        self.user_notification.event_publisher.publish_event = mocksignature(self.user_notification.event_publisher.publish_event)

        #-------------------------------------------------------------------------------------------------------------------
        # Create a notification object
        #-------------------------------------------------------------------------------------------------------------------

        notification_request = NotificationRequest(name='a name',
            origin = 'origin_1',
            origin_type = 'origin_type_1',
            event_type= 'event_type_1',
            event_subtype = 'event_subtype_1' )

        notification_request._id = 'an id'

        #-------------------------------------------------------------------------------------------------------------------
        # execution
        #-------------------------------------------------------------------------------------------------------------------

        self.user_notification.update_notification(notification_request, user_id)

        #-------------------------------------------------------------------------------------------------------------------
        # assertions
        #-------------------------------------------------------------------------------------------------------------------

        self.mock_rr_client.update.assert_called_once_with(notification_request)
        self.user_notification.update_user_info_object.assert_called_once_with(user_id, notification, notification)
        self.user_notification.update_user_info_dictionary.assert_called_once_with('user_id_1', notification, notification)


    def test_delete_user_notification(self):
        '''
        Test deleting a notification
        '''

        notification_id = 'notification_id_1'

        self.user_notification.event_publisher.publish_event = mocksignature(self.user_notification.event_publisher.publish_event)
        self.user_notification.user_info = {}

        #-------------------------------------------------------------------------------------------------------------------
        # Create a notification object
        #-------------------------------------------------------------------------------------------------------------------

        notification_request = NotificationRequest(name='a name',
            origin = 'origin_1',
            origin_type = 'origin_type_1',
            event_type= 'event_type_1',
            event_subtype = 'event_subtype_1',
            temporal_bounds = TemporalBounds())
        notification_request.temporal_bounds.start_datetime = ''

        self.mock_rr_client.read = mocksignature(self.mock_rr_client.read)
        self.mock_rr_client.read.return_value = notification_request

        self.mock_rr_client.update = mocksignature(self.mock_rr_client.update)
        self.mock_rr_client.update.return_value = ''

        #-------------------------------------------------------------------------------------------------------------------
        # execution
        #-------------------------------------------------------------------------------------------------------------------

        self.user_notification.delete_notification(notification_id=notification_id)

        #-------------------------------------------------------------------------------------------------------------------
        # assertions
        #-------------------------------------------------------------------------------------------------------------------

        self.mock_rr_client.read.assert_called_once_with(notification_id, '')

        notification_request.temporal_bounds.end_datetime = self.user_notification.makeEpochTime(now())
        self.mock_rr_client.update.assert_called_once_with(notification_request)

@attr('INT', group='dm')
class UserNotificationIntTest(IonIntegrationTestCase):
    def setUp(self):
        super(UserNotificationIntTest, self).setUp()
        config = DotDict()
        config.bootstrap.use_es = True

        self._start_container()
        self.addCleanup(UserNotificationIntTest.es_cleanup)

        self.container.start_rel_from_url('res/deploy/r2deploy.yml', config)

        self.unsc = UserNotificationServiceClient()
        self.rrc = ResourceRegistryServiceClient()
        self.imc = IdentityManagementServiceClient()
        self.discovery = DiscoveryServiceClient()

        self.event = Event()
        self.number_event_published = 0

        process = FakeProcess()
        self.ssclient = SchedulerServiceProcessClient(node=self.container.node, process=process)

        self.ION_NOTIFICATION_EMAIL_ADDRESS = 'data_alerts@oceanobservatories.org'

    def event_poll(self, poller, timeout):
        success = False
        with gevent.timeout.Timeout(timeout):
            while not success:
                success = poller()
                gevent.sleep(0.1) # Let the sockets close by yielding this greenlet
        return success


    @staticmethod
    def es_cleanup():
        es_host = CFG.get_safe('server.elasticsearch.host', 'localhost')
        es_port = CFG.get_safe('server.elasticsearch.port', '9200')
        es = ep.ElasticSearch(
            host=es_host,
            port=es_port,
            timeout=10
        )
        indexes = STD_INDEXES.keys()
        indexes.append('%s_resources_index' % get_sys_name().lower())
        indexes.append('%s_events_index' % get_sys_name().lower())

        for index in indexes:
            IndexManagementService._es_call(es.river_couchdb_delete,index)
            IndexManagementService._es_call(es.index_delete,index)

    def poll(self, tries, callback, *args, **kwargs):
        '''
        Polling wrapper for queries
        Elasticsearch may not index and cache the changes right away so we may need
        a couple of tries and a little time to go by before the results show.
        '''
        for i in xrange(tries):
            retval = callback(*args, **kwargs)
            if retval:
                return retval
            time.sleep(0.2)
        return None

    @attr('LOCOINT')
    @unittest.skipIf(not use_es, 'No ElasticSearch')
    @unittest.skipIf(os.getenv('CEI_LAUNCH_TEST', False), 'Skip test while in CEI LAUNCH mode')
    def test_pub_reload_user_info_event(self):
        '''
        Test that the publishing of reload user info event occurs every time a create, update
        or delete notification occurs.
        '''
        #--------------------------------------------------------------------------------------
        # Create subscribers for reload events
        #--------------------------------------------------------------------------------------

        queue = gevent.queue.Queue()

        def reload_event_received(message, headers):
            queue.put(message)

        reload_event_subscriber = EventSubscriber(origin="UserNotificationService",
            event_type="ReloadUserInfoEvent",
            callback=reload_event_received)
        reload_event_subscriber.start()
        self.addCleanup(reload_event_subscriber.stop)

        #--------------------------------------------------------------------------------------
        # Make notification request objects
        #--------------------------------------------------------------------------------------

        notification_request_correct = NotificationRequest(   name= 'notification_1',
            origin="instrument_1",
            origin_type="type_1",
            event_type='ResourceLifecycleEvent')

        notification_request_2 = NotificationRequest(   name='notification_2',
            origin="instrument_2",
            origin_type="type_2",
            event_type='DetectionEvent')

        #--------------------------------------------------------------------------------------
        # Create a user and get the user_id
        #--------------------------------------------------------------------------------------

        user = UserInfo()
        user.name = 'new_user'
        user.contact.email = 'new_user@yahoo.com'

        user_id, _ = self.rrc.create(user)

        #--------------------------------------------------------------------------------------
        # Create notification
        #--------------------------------------------------------------------------------------

        notification_id_1 = self.unsc.create_notification(notification=notification_request_correct, user_id=user_id)
        notification_id_2 = self.unsc.create_notification(notification=notification_request_2, user_id=user_id)

        notifications = set([notification_id_1, notification_id_2])

        #--------------------------------------------------------------------------------------
        # Check the publishing
        #--------------------------------------------------------------------------------------

        received_event_1 = queue.get(timeout=10)
        received_event_2 = queue.get(timeout=10)

        notifications_received = set([received_event_1.notification_id, received_event_2.notification_id])

        self.assertEquals(notifications, notifications_received)

        #--------------------------------------------------------------------------------------
        # Update notification
        #--------------------------------------------------------------------------------------

        notification_id_1 = self.unsc.create_notification(notification=notification_request_correct, user_id=user_id)
        notification_id_2 = self.unsc.create_notification(notification=notification_request_2, user_id=user_id)

        notifications = set([notification_id_1, notification_id_2])

        #--------------------------------------------------------------------------------------
        # Check that the correct events were published
        #--------------------------------------------------------------------------------------

        received_event_1 = queue.get(timeout=10)
        received_event_2 = queue.get(timeout=10)

        notifications_received = set([received_event_1.notification_id, received_event_2.notification_id])

        self.assertEquals(notifications, notifications_received)

        #--------------------------------------------------------------------------------------
        # Delete notification
        #--------------------------------------------------------------------------------------

        notification_id_1 = self.unsc.create_notification(notification=notification_request_correct, user_id=user_id)
        notification_id_2 = self.unsc.create_notification(notification=notification_request_2, user_id=user_id)

        notifications = set([notification_id_1, notification_id_2])

        #--------------------------------------------------------------------------------------
        # Check that the correct events were published
        #--------------------------------------------------------------------------------------

        received_event_1 = queue.get(timeout=10)
        received_event_2 = queue.get(timeout=10)

        notifications_received = set([received_event_1.notification_id, received_event_2.notification_id])

        self.assertEquals(notifications, notifications_received)


    @attr('LOCOINT')
    @unittest.skipIf(not use_es, 'No ElasticSearch')
    @unittest.skipIf(os.getenv('CEI_LAUNCH_TEST', False), 'Skip test while in CEI LAUNCH mode')
    def test_user_info_UNS(self):
        '''
        Test that the user info dictionary maintained by the notification workers get updated when
        a notification is created, updated, or deleted by UNS
        '''

        proc1 = self.container.proc_manager.procs_by_name['user_notification']

        #--------------------------------------------------------------------------------------
        # Make notification request objects
        #--------------------------------------------------------------------------------------

        notification_request_correct = NotificationRequest(   name = 'notification_1',
            origin="instrument_1",
            origin_type="type_1",
            event_type='ResourceLifecycleEvent',
            event_subtype = 'subtype_1')

        notification_request_2 = NotificationRequest(   name = 'notification_2',
            origin="instrument_2",
            origin_type="type_2",
            event_type='DetectionEvent',
            event_subtype = 'subtype_2')


        #--------------------------------------------------------------------------------------
        # Create users and make user_ids
        #--------------------------------------------------------------------------------------

        user_1 = UserInfo()
        user_1.name = 'user_1'
        user_1.contact.email = 'user_1@gmail.com'


        user_2 = UserInfo()
        user_2.name = 'user_2'
        user_2.contact.email = 'user_2@gmail.com'

        user_id_1, _ = self.rrc.create(user_1)
        user_id_2, _ = self.rrc.create(user_2)


        #--------------------------------------------------------------------------------------
        # Create a notification
        #--------------------------------------------------------------------------------------

        notification_id_1 = self.unsc.create_notification(notification=notification_request_correct, user_id=user_id_1)
        notification_id_2 = self.unsc.create_notification(notification=notification_request_2, user_id=user_id_2)

        #--------------------------------------------------------------------------------------
        # Check the user_info and reverse_user_info got reloaded
        #--------------------------------------------------------------------------------------

        # Check in UNS ------------>

        # read back the registered notification request objects
        notification_request_correct = self.rrc.read(notification_id_1)
        notification_request_2 = self.rrc.read(notification_id_2)

        # check user_info dictionary
        self.assertEquals(proc1.user_info[user_id_1]['user_contact'].email, 'user_1@gmail.com' )
        self.assertEquals(proc1.user_info[user_id_1]['notifications'], [notification_request_correct])

        self.assertEquals(proc1.user_info[user_id_2]['user_contact'].email, 'user_2@gmail.com' )
        self.assertEquals(proc1.user_info[user_id_2]['notifications'], [notification_request_2])

        self.assertEquals(proc1.reverse_user_info['event_origin']['instrument_1'], [user_id_1])
        self.assertEquals(proc1.reverse_user_info['event_origin']['instrument_2'], [user_id_2])

        self.assertEquals(proc1.reverse_user_info['event_type']['ResourceLifecycleEvent'], [user_id_1])
        self.assertEquals(proc1.reverse_user_info['event_type']['DetectionEvent'], [user_id_2])

        self.assertEquals(proc1.reverse_user_info['event_subtype']['subtype_1'], [user_id_1])
        self.assertEquals(proc1.reverse_user_info['event_subtype']['subtype_2'], [user_id_2])

        self.assertEquals(proc1.reverse_user_info['event_origin_type']['type_1'], [user_id_1])
        self.assertEquals(proc1.reverse_user_info['event_origin_type']['type_2'], [user_id_2])

        log.debug("The event processor received the notification topics after a create_notification() for two users")
        log.debug("Verified that the event processor correctly updated its user info dictionaries")
        #--------------------------------------------------------------------------------------
        # Create another notification for the first user
        #--------------------------------------------------------------------------------------

        self.unsc.create_notification(notification=notification_request_2, user_id=user_id_1)

        # Check in UNS ------------>
        self.assertEquals(proc1.user_info[user_id_1]['user_contact'].email, 'user_1@gmail.com' )

        notifications = proc1.user_info[user_id_1]['notifications']
        origins = []
        event_types = []
        for notific in notifications:
            origins.append(notific.origin)
            event_types.append(notific.event_type)

        self.assertEquals(set(origins), set(['instrument_1', 'instrument_2']))
        self.assertEquals(set(event_types), set(['ResourceLifecycleEvent', 'DetectionEvent']))

        self.assertEquals(proc1.reverse_user_info['event_origin']['instrument_1'], [user_id_1])
        self.assertEquals(set(proc1.reverse_user_info['event_origin']['instrument_2']), set([user_id_2, user_id_1]))

        self.assertEquals(proc1.reverse_user_info['event_type']['ResourceLifecycleEvent'], [user_id_1])
        self.assertEquals(set(proc1.reverse_user_info['event_type']['DetectionEvent']), set([user_id_2, user_id_1]))

        self.assertEquals(proc1.reverse_user_info['event_subtype']['subtype_1'], [user_id_1])
        self.assertEquals(set(proc1.reverse_user_info['event_subtype']['subtype_2']), set([user_id_2, user_id_1]))

        self.assertEquals(proc1.reverse_user_info['event_origin_type']['type_1'], [user_id_1])
        self.assertEquals(set(proc1.reverse_user_info['event_origin_type']['type_2']), set([user_id_2, user_id_1]))

        log.debug("The event processor received the notification topics after another create_notification() for the first user")
        log.debug("Verified that the event processor correctly updated its user info dictionaries")

        #--------------------------------------------------------------------------------------
        # Update notification and check that the user_info and reverse_user_info in UNS got reloaded
        #--------------------------------------------------------------------------------------

        notification_request_correct.origin = "newly_changed_instrument"

        self.unsc.update_notification(notification=notification_request_correct, user_id=user_id_1)

        # Check for UNS ------->

        # user_info
        notification_request_correct = self.rrc.read(notification_id_1)

        # check that the updated notification is in the user info dictionary
        self.assertTrue(notification_request_correct in proc1.user_info[user_id_1]['notifications'] )

        # check that the notifications in the user info dictionary got updated
        update_worked = False
        for notification in proc1.user_info[user_id_1]['notifications']:
            if notification.origin == "newly_changed_instrument":
                update_worked = True
                break

        self.assertTrue(update_worked)

        # reverse_user_info
        self.assertTrue(user_id_1 in proc1.reverse_user_info['event_origin']["newly_changed_instrument"])

        log.debug("Verified that the event processor correctly updated its user info dictionaries after an update_notification()")

        #--------------------------------------------------------------------------------------------------------------------------------------
        # Delete notification and check. Whether the user_info and reverse_user_info in UNS got reloaded is done in test_get_subscriptions()
        #--------------------------------------------------------------------------------------------------------------------------------------

        self.unsc.delete_notification(notification_id_2)

        notific = self.rrc.read(notification_id_2)
        # This checks that the notification has been retired.
        self.assertNotEquals(notific.temporal_bounds.end_datetime, '')

        log.debug("REQ: L4-CI-DM-RQ-56 was satisfied here for UNS")

    @attr('LOCOINT')
    @unittest.skipIf(not use_es, 'No ElasticSearch')
    @unittest.skipIf(os.getenv('CEI_LAUNCH_TEST', False), 'Skip test while in CEI LAUNCH mode')
    def test_user_info_notification_worker(self):
        '''
        Test the user_info and reverse user info dictionary capability of the notification worker
        '''

        #--------------------------------------------------------------------------------------
        # Create a user and get the user_id
        #--------------------------------------------------------------------------------------

        user = UserInfo()
        user.name = 'new_user'
        user.contact.email = 'new_user@gmail.com'

        # this part of code is in the beginning to allow enough time for users_index creation

        user_id, _ = self.rrc.create(user)

        # confirm that users_index got created by discovery
        search_string = 'search "name" is "*" from "users_index"'

        results = self.poll(9, self.discovery.parse,search_string)
        self.assertIsNotNone(results, 'Results not found')

        #--------------------------------------------------------------------------------------
        # Create notification workers
        #--------------------------------------------------------------------------------------

        pids = self.unsc.create_worker(number_of_workers=1)
        self.assertIsNotNone(pids, 'No workers were created')

        #--------------------------------------------------------------------------------------
        # Make notification request objects -- Remember to put names
        #--------------------------------------------------------------------------------------

        notification_request_correct = NotificationRequest(   name = "notification_1",
            origin="instrument_1",
            origin_type="type_1",
            event_type='ResourceLifecycleEvent',
            event_subtype = 'subtype_1')

        notification_request_2 = NotificationRequest(   name = "notification_2",
            origin="instrument_2",
            origin_type="type_2",
            event_type='DetectionEvent',
            event_subtype = 'subtype_2')


        #--------------------------------------------------------------------------------------
        # Create a notification
        #--------------------------------------------------------------------------------------

        notification_id_1 = self.unsc.create_notification(notification=notification_request_correct, user_id=user_id)

        #--------------------------------------------------------------------------------------
        # Check the user_info and reverse_user_info got reloaded
        #--------------------------------------------------------------------------------------

        processes =self.container.proc_manager.procs

        def found_user_info_dicts(processes, *args, **kwargs):
            for key in processes:
                if key.startswith('notification_worker'):
                    proc1 = processes[key]
                    queue = proc1.q

                    if queue.qsize() > 0:
                        log.debug("the name of the process: %s" % key)

                        reloaded_user_info, reloaded_reverse_user_info = queue.get(timeout=10)
                        self.assertTrue(queue.empty())
                        return reloaded_user_info, reloaded_reverse_user_info

        reloaded_user_info,  reloaded_reverse_user_info= self.poll(9, found_user_info_dicts, processes)
        notification_id_2 = self.unsc.create_notification(notification=notification_request_2, user_id=user_id)

        self.assertIsNotNone(reloaded_user_info)
        self.assertIsNotNone(reloaded_reverse_user_info)

        # read back the registered notification request objects
        notification_request_correct = self.rrc.read(notification_id_1)

        self.assertEquals(reloaded_user_info[user_id]['notifications'], [notification_request_correct] )
        self.assertEquals(reloaded_user_info[user_id]['user_contact'].email, 'new_user@gmail.com')

        self.assertEquals(reloaded_reverse_user_info['event_origin']['instrument_1'], [user_id] )
        self.assertEquals(reloaded_reverse_user_info['event_subtype']['subtype_1'], [user_id] )
        self.assertEquals(reloaded_reverse_user_info['event_type']['ResourceLifecycleEvent'], [user_id] )
        self.assertEquals(reloaded_reverse_user_info['event_origin_type']['type_1'], [user_id] )

        log.debug("Verified that the notification worker correctly updated its user info dictionaries after a create_notification()")

        #--------------------------------------------------------------------------------------
        # Create another notification
        #--------------------------------------------------------------------------------------

        reloaded_user_info,  reloaded_reverse_user_info= self.poll(9, found_user_info_dicts, processes)

        notification_request_2 = self.rrc.read(notification_id_2)

        #--------------------------------------------------------------------------------------------------------------------------
        # Check that the two notifications created for the same user got properly reloaded in the user_info dictionaries of the workers
        #--------------------------------------------------------------------------------------------------------------------------
        notifications = reloaded_user_info[user_id]['notifications']
        origins = []
        event_types = []
        for notific in notifications:
            origins.append(notific.origin)
            event_types.append(notific.event_type)

        shouldbe_origins = []
        shouldbe_event_types = []
        for notific in [notification_request_correct, notification_request_2]:
            shouldbe_origins.append(notific.origin)
            shouldbe_event_types.append(notific.event_type)

        self.assertEquals(set(origins), set(shouldbe_origins))
        self.assertEquals(set(event_types), set(shouldbe_event_types))

        self.assertEquals(reloaded_reverse_user_info['event_origin']['instrument_1'], [user_id] )
        self.assertEquals(reloaded_reverse_user_info['event_origin']['instrument_2'], [user_id] )

        self.assertEquals(reloaded_reverse_user_info['event_subtype']['subtype_1'], [user_id] )
        self.assertEquals(reloaded_reverse_user_info['event_subtype']['subtype_2'], [user_id] )

        self.assertEquals(reloaded_reverse_user_info['event_type']['ResourceLifecycleEvent'], [user_id] )
        self.assertEquals(reloaded_reverse_user_info['event_type']['DetectionEvent'], [user_id] )

        self.assertEquals(reloaded_reverse_user_info['event_origin_type']['type_1'], [user_id] )
        self.assertEquals(reloaded_reverse_user_info['event_origin_type']['type_2'], [user_id] )

        log.debug("Verified that the notification worker correctly updated its user info dictionaries after another create_notification()")


    @attr('LOCOINT')
    @unittest.skipIf(not use_es, 'No ElasticSearch')
    @unittest.skipIf(os.getenv('CEI_LAUNCH_TEST', False), 'Skip test while in CEI LAUNCH mode')
    def test_process_batch(self):
        '''
        Test that the process_batch() method works
        '''

        test_start_time = get_ion_ts() # Note this time is in milliseconds
        test_end_time = str(int(get_ion_ts()) + 10000) # Adding 10 seconds

        #--------------------------------------------------------------------------------------
        # Publish events corresponding to the notification requests just made
        # These events will get stored in the event repository allowing UNS to batch process
        # them later for batch notifications
        #--------------------------------------------------------------------------------------

        event_publisher = EventPublisher()

        # this part of code is in the beginning to allow enough time for the events_index creation

        for i in xrange(10):

            event_publisher.publish_event(
                origin="instrument_1",
                origin_type="type_1",
                event_type='ResourceLifecycleEvent')

            event_publisher.publish_event(
                origin="instrument_3",
                origin_type="type_3",
                event_type='ResourceLifecycleEvent')

        #----------------------------------------------------------------------------------------
        # Create users and get the user_ids
        #----------------------------------------------------------------------------------------

        # user_1
        user_1 = UserInfo()
        user_1.name = 'user_1'
        user_1.contact.email = 'user_1@gmail.com'

        # user_2
        user_2 = UserInfo()
        user_2.name = 'user_2'
        user_2.contact.email = 'user_2@gmail.com'

        # user_3
        user_3 = UserInfo()
        user_3.name = 'user_3'
        user_3.contact.email = 'user_3@gmail.com'

        # this part of code is in the beginning to allow enough time for the users_index creation

        user_id_1, _ = self.rrc.create(user_1)
        user_id_2, _ = self.rrc.create(user_2)
        user_id_3, _ = self.rrc.create(user_3)

        #--------------------------------------------------------------------------------------
        # Grab the UNS process
        #--------------------------------------------------------------------------------------

        proc1 = self.container.proc_manager.procs_by_name['user_notification']

        #--------------------------------------------------------------------------------------
        # Make notification request objects -- Remember to put names
        #--------------------------------------------------------------------------------------

        notification_request_correct = NotificationRequest(   name = "notification_1",
            origin="instrument_1",
            origin_type="type_1",
            event_type='ResourceLifecycleEvent')

        notification_request_2 = NotificationRequest(   name = "notification_2",
            origin="instrument_2",
            origin_type="type_2",
            event_type='DetectionEvent')


        notification_request_3 = NotificationRequest(   name = "notification_3",
            origin="instrument_3",
            origin_type="type_3",
            event_type='ResourceLifecycleEvent')



        #--------------------------------------------------------------------------------------
        # Create a notification using UNS. This should cause the user_info to be updated
        #--------------------------------------------------------------------------------------

        self.unsc.create_notification(notification=notification_request_correct, user_id=user_id_1)
        self.unsc.create_notification(notification=notification_request_2, user_id=user_id_1)

        self.unsc.create_notification(notification=notification_request_2, user_id=user_id_2)

        self.unsc.create_notification(notification=notification_request_2, user_id=user_id_3)
        self.unsc.create_notification(notification=notification_request_3, user_id=user_id_3)

        #--------------------------------------------------------------------------------------
        # Do a process_batch() in order to start the batch notifications machinery
        #--------------------------------------------------------------------------------------

        self.unsc.process_batch(start_time=test_start_time, end_time= test_end_time)

        #--------------------------------------------------------------------------------------
        # Check that the emails were sent to the users. This is done using the fake smtp client
        # Make assertions....
        #--------------------------------------------------------------------------------------

        self.assertFalse(proc1.smtp_client.sent_mail.empty())

        email_list = []

        while not proc1.smtp_client.sent_mail.empty():
            email_tuple = proc1.smtp_client.sent_mail.get(timeout=10)
            email_list.append(email_tuple)

        self.assertEquals(len(email_list), 2)

        for email_tuple in email_list:
            msg_sender, msg_recipient, msg = email_tuple

            self.assertEquals(msg_sender, CFG.get_safe('server.smtp.sender') )
            self.assertTrue(msg_recipient in ['user_1@gmail.com', 'user_2@gmail.com', 'user_3@gmail.com'])

            lines = msg.split("\r\n")

            maps = []

            for line in lines:

                maps.extend(line.split(','))

            event_time = ''
            for map in maps:
                fields = map.split(":")
                if fields[0].find("Time of event") > -1:
                    event_time = fields[1].strip(" ")
                    break

            self.assertIsNotNone(event_time)

#            # Check that the events sent in the email had times within the user specified range
#            self.assertTrue(event_time >= test_start_time)
#            self.assertTrue(event_time <= test_end_time)


    @attr('LOCOINT')
    @unittest.skipIf(not use_es, 'No ElasticSearch')
    @unittest.skipIf(os.getenv('CEI_LAUNCH_TEST', False), 'Skip test while in CEI LAUNCH mode')
    def test_worker_send_email(self):
        '''
        Test that the workers process the notification event and send email using the
        fake smtp client
        '''

        #-------------------------------------------------------
        # Create users and get the user_ids
        #-------------------------------------------------------

        # user_1
        user_1 = UserInfo()
        user_1.name = 'user_1'
        user_1.contact.email = 'user_1@gmail.com'

        # user_2
        user_2 = UserInfo()
        user_2.name = 'user_2'
        user_2.contact.email = 'user_2@gmail.com'


        user_id_1, _ = self.rrc.create(user_1)
        user_id_2, _ = self.rrc.create(user_2)

        #--------------------------------------------------------------------------------------
        # Make notification request objects -- Remember to put names
        #--------------------------------------------------------------------------------------

        notification_request_1 = NotificationRequest(   name = "notification_1",
            origin="instrument_1",
            event_type='ResourceLifecycleEvent',
        )

        notification_request_2 = NotificationRequest(   name = "notification_2",
            origin="instrument_2",
            event_type='DeviceStatusEvent',
        )

        notification_request_3 = NotificationRequest(   name = "notification_3",
            origin="instrument_3",
<<<<<<< HEAD
            origin_type="type_3",
            event_type='DetectionEvent',
            event_subtype=''
=======
            event_type='DeviceCommsEvent',
>>>>>>> 031d3382
        )

        #--------------------------------------------------------------------------------------
        # Create notification workers
        #--------------------------------------------------------------------------------------

        '''
        Since notification workers are being created in bootstrap, we dont need to generate any here
        '''
        #        pids = self.unsc.create_worker(number_of_workers=1)
        #        self.assertEquals(len(pids), 1)

        #--------------------------------------------------------------------------------------
        # Get the list of notification worker processes existing in the container
        # This will enable us to get the fake smtp client objects they are using,
        # which in turn will allow us to check what the notification emails they are sending
        #--------------------------------------------------------------------------------------

        procs = []

        for process_name in self.container.proc_manager.procs.iterkeys():
            # if the process is a notification worker process, add its pid to the list of pids
            if process_name.find("notification_worker") != -1:
                proc = self.container.proc_manager.procs[process_name]

                log.debug("Got the following notification worker process with name: %s, process: %s" % (process_name, proc))

                procs.append(proc)

        #--------------------------------------------------------------------------------------
        # Create notifications using UNS.
        #--------------------------------------------------------------------------------------

        q = gevent.queue.Queue()

        id1 = self.unsc.create_notification(notification=notification_request_1, user_id=user_id_1)
        q.put(id1)

        id2 = self.unsc.create_notification(notification=notification_request_2, user_id=user_id_2)
        q.put(id2)

        id3 = self.unsc.create_notification(notification=notification_request_3, user_id=user_id_2)
        q.put(id3)

        # Wait till all the notifications have been created....
        for i in xrange(3):
            q.get(timeout = 10)

        #--------------------------------------------------------------------------------------
        # Publish events
        #--------------------------------------------------------------------------------------

        event_publisher = EventPublisher()

        event_publisher.publish_event(
            event_type = "ResourceLifecycleEvent",
            origin="instrument_1")

        event_publisher.publish_event(
            event_type = "DeviceStatusEvent",
            origin="instrument_2",
            time_stamps = [get_ion_ts(), str(int(get_ion_ts()) + 60*20*1000)])

        event_publisher.publish_event(
            event_type = "DetectionEvent",
            origin="instrument_3",
<<<<<<< HEAD
            origin_type="type_3",
            )
=======
            time_stamp = get_ion_ts())
>>>>>>> 031d3382


        #--------------------------------------------------------------------------------------
        # Check that the workers processed the events
        #--------------------------------------------------------------------------------------

        worker_that_sent_email = None
        for proc in procs:
            if not proc.smtp_client.sent_mail.empty():
                worker_that_sent_email = proc
                break

        email_tuples = []

        while not worker_that_sent_email.smtp_client.sent_mail.empty():
            email_tuple  = worker_that_sent_email.smtp_client.sent_mail.get(timeout=20)
            email_tuples.append(email_tuple)
            log.debug("size of sent_mail queue: %s" % worker_that_sent_email.smtp_client.sent_mail.qsize())
            log.debug("email tuple::: %s" % str(email_tuple))

        for email_tuple in email_tuples:
            # Parse the email sent and check and make assertions about email body. Make assertions about the sender and recipient
            msg_sender, msg_recipient, msg = email_tuple

            self.assertEquals(msg_sender, CFG.get_safe('server.smtp.sender') )
            self.assertTrue(msg_recipient in ['user_1@gmail.com', 'user_2@gmail.com'])

            maps = msg.split(",")

            event_type = ''
            for map in maps:
                fields = map.split(":")
                log.debug("fields::: %s" % fields)
                if fields[0].find("type_") > -1:
                    event_type = fields[1].strip(" ").strip("'")
                    break
    #            if fields[0].find("Time stamp") > -1:
    #                event_time = int(fields[1].strip(" "))
    #                break
            if msg_recipient == 'user_1@gmail.com':
                self.assertTrue(event_type in ['ResourceLifecycleEvent', 'DeviceStatusEvent'])
            elif msg_recipient == 'user_2@gmail.com':
                self.assertTrue(event_type in ['DetectionEvent', 'DeviceStatusEvent'])


    @attr('LOCOINT')
    @unittest.skipIf(not use_es, 'No ElasticSearch')
    @unittest.skipIf(os.getenv('CEI_LAUNCH_TEST', False), 'Skip test while in CEI LAUNCH mode')
    def test_create_read_user_notifications(self):
        '''
        Test the create and read notification methods
        '''

        #--------------------------------------------------------------------------------------
        # create user with email address in RR
        #--------------------------------------------------------------------------------------

        user = UserInfo()
        user.name = 'user_1'
        user.contact.email = 'user_1@gmail.com'

        user_id, _ = self.rrc.create(user)


        #--------------------------------------------------------------------------------------
        # Make notification request objects -- Remember to put names
        #--------------------------------------------------------------------------------------

        notification_request_1 = NotificationRequest(   name = "notification_1",
            origin="instrument_1",
            origin_type="type_1",
            event_type='ResourceLifecycleEvent')

        notification_request_2 = NotificationRequest(   name = "notification_2",
            origin="instrument_2",
            origin_type="type_2",
            event_type='DetectionEvent')


        #--------------------------------------------------------------------------------------
        # Create notifications using UNS.
        #--------------------------------------------------------------------------------------

        notification_id1 =  self.unsc.create_notification(notification=notification_request_1, user_id=user_id)
        notification_id2 =  self.unsc.create_notification(notification=notification_request_2, user_id=user_id)

        #--------------------------------------------------------------------------------------
        # Make assertions
        #--------------------------------------------------------------------------------------

        n1 = self.unsc.read_notification(notification_id1)
        n2 = self.unsc.read_notification(notification_id2)

        self.assertEquals(n1.event_type, notification_request_1.event_type)
        self.assertEquals(n1.origin, notification_request_1.origin)
        self.assertEquals(n1.origin_type, notification_request_1.origin_type)

        #--------------------------------------------------------------------------------------
        # Create the same notification request again using UNS. Check that no duplicate notification request is made
        #--------------------------------------------------------------------------------------

        notification_again_id =  self.unsc.create_notification(notification=notification_request_1, user_id=user_id)
        notification_again = self.rrc.read(notification_again_id)

        self.assertEquals(notification_again.event_type, notification_request_1.event_type)
        self.assertEquals(notification_again.origin, notification_request_1.origin)
        self.assertEquals(notification_again.origin_type, notification_request_1.origin_type)

        # assert that the old id is unchanged
        self.assertEquals(notification_again_id, notification_id1)

        proc = self.container.proc_manager.procs_by_name['user_notification']

        self.assertEquals(len(proc.notifications.values()), 2)


    @attr('LOCOINT')
    @unittest.skipIf(not use_es, 'No ElasticSearch')
    @unittest.skipIf(os.getenv('CEI_LAUNCH_TEST', False), 'Skip test while in CEI LAUNCH mode')
    def test_delete_user_notifications(self):
        '''
        Test deleting a notification
        '''

        #--------------------------------------------------------------------------------------
        # create user with email address in RR
        #--------------------------------------------------------------------------------------

        user = UserInfo()
        user.name = 'user_1'
        user.contact.email = 'user_1@gmail.com'

        user_id, _ = self.rrc.create(user)

        #--------------------------------------------------------------------------------------
        # Make notification request objects - Remember to put names
        #--------------------------------------------------------------------------------------

        notification_request_correct = NotificationRequest(   name = "notification_1",
            origin="instrument_1",
            origin_type="type_1",
            event_type='ResourceLifecycleEvent')

        notification_request_2 = NotificationRequest(   name = "notification_2",
            origin="instrument_2",
            origin_type="type_2",
            event_type='DetectionEvent')

        notification_id1 =  self.unsc.create_notification(notification=notification_request_correct, user_id=user_id)
        notification_id2 =  self.unsc.create_notification(notification=notification_request_2, user_id=user_id)

        # delete both notifications
        self.unsc.delete_notification(notification_id1)
        self.unsc.delete_notification(notification_id2)

        notific_1 = self.rrc.read(notification_id1)
        notific_2 = self.rrc.read(notification_id2)
        # This checks that the notifications have been retired.
        self.assertNotEquals(notific_1.temporal_bounds.end_datetime, '')
        self.assertNotEquals(notific_2.temporal_bounds.end_datetime, '')

    @attr('LOCOINT')
    @unittest.skipIf(not use_es, 'No ElasticSearch')
    @unittest.skipIf(os.getenv('CEI_LAUNCH_TEST', False), 'Skip test while in CEI LAUNCH mode')
    def test_update_user_notification(self):
        '''
        Test updating a user notification
        '''

        #--------------------------------------------------------------------------------------
        # create user with email address in RR
        #--------------------------------------------------------------------------------------

        user = UserInfo()
        user.name = 'user_1'
        user.contact.email = 'user_1@gmail.com'

        user_id, _ = self.rrc.create(user)

        #--------------------------------------------------------------------------------------
        # Make notification request objects
        #--------------------------------------------------------------------------------------

        #--------------------------------------------------------------------------------------
        # Make notification request objects - Remember to put names
        #--------------------------------------------------------------------------------------

        notification_request_correct = NotificationRequest(   name = "notification_1",
            origin="instrument_1",
            origin_type="type_1",
            event_type='ResourceLifecycleEvent')

        notification_id =  self.unsc.create_notification(notification=notification_request_correct, user_id=user_id)

        # read back the notification and change it
        notification = self.unsc.read_notification(notification_id)
        notification.origin_type = 'new_type'

        self.unsc.update_notification(notification, user_id)

        # read back the notification and check that it got changed
        notification = self.unsc.read_notification(notification_id)

        self.assertEquals(notification.origin_type, 'new_type')
        self.assertEquals(notification.event_type, 'ResourceLifecycleEvent')
        self.assertEquals(notification.origin, 'instrument_1')


    @attr('LOCOINT')
    @unittest.skipIf(os.getenv('CEI_LAUNCH_TEST', False), 'Skip test while in CEI LAUNCH mode')
    def test_find_events(self):
        # Test the find events functionality of UNS

        # publish some events for the event repository
        event_publisher_1 = EventPublisher("PlatformEvent")
        event_publisher_2 = EventPublisher("ReloadUserInfoEvent")

        for i in xrange(10):
            event_publisher_1.publish_event(origin='my_special_find_events_origin', ts_created = i)
            event_publisher_2.publish_event(origin='another_origin', ts_created = i)

        def poller():
            events = self.unsc.find_events(origin='my_special_find_events_origin', type = 'PlatformEvent', min_datetime= 4, max_datetime=7)
            return len(events) >= 4

        success = self.event_poll(poller, 10)

        self.assertTrue(success)


    @attr('LOCOINT')
    @unittest.skipIf(not use_es, 'No ElasticSearch')
    @unittest.skipIf(os.getenv('CEI_LAUNCH_TEST', False), 'Skip test while in CEI LAUNCH mode')
    def test_find_events_extended(self):
        '''
        Test the find events functionality of UNS
        '''

        # publish some events for the event repository
        event_publisher_1 = EventPublisher("PlatformEvent")
        event_publisher_2 = EventPublisher("ReloadUserInfoEvent")

        for i in xrange(10):
            event_publisher_1.publish_event(origin='Some_Resource_Agent_ID1', ts_created = i)
            event_publisher_2.publish_event(origin='Some_Resource_Agent_ID2', ts_created = i)

        # allow elastic search to populate the indexes. This gives enough time for the reload of user_info
        def poller():
            events = self.unsc.find_events_extended(origin='Some_Resource_Agent_ID1', min_time=4, max_time=7)
            return len(events) >= 4

        success = self.event_poll(poller, 10)
        self.assertTrue(success)

    @attr('LOCOINT')
    @unittest.skipIf(not use_es, 'No ElasticSearch')
    @unittest.skipIf(os.getenv('CEI_LAUNCH_TEST', False), 'Skip test while in CEI LAUNCH mode')
    def test_create_several_workers(self):
        '''
        Create more than one worker. Test that they process events in round robin
        '''
        pids = self.unsc.create_worker(number_of_workers=2)

        self.assertEquals(len(pids), 2)

    @attr('LOCOINT')
    @unittest.skipIf(not use_es, 'No ElasticSearch')
    @unittest.skipIf(os.getenv('CEI_LAUNCH_TEST', False), 'Skip test while in CEI LAUNCH mode')
    def test_publish_event(self):
        '''
        Test the publish_event method of UNS
        '''
        #--------------------------------------------------------------------------------
        # Create an event object
        #--------------------------------------------------------------------------------
        event = DeviceEvent(  origin= "origin_1",
            origin_type='origin_type_1',
            sub_type= 'sub_type_1',
            ts_created = 2)

        # create async result to wait on in test
        ar = gevent.event.AsyncResult()

        #--------------------------------------------------------------------------------
        # Set up a subscriber to listen for that event
        #--------------------------------------------------------------------------------
        def received_event(result, event, headers):
            log.debug("received the event in the test: %s" % event)

            #--------------------------------------------------------------------------------
            # check that the event was published
            #--------------------------------------------------------------------------------
            self.assertEquals(event.origin, "origin_1")
            self.assertEquals(event.type_, 'DeviceEvent')
            self.assertEquals(event.origin_type, 'origin_type_1')
            self.assertEquals(event.ts_created, 2)
            self.assertEquals(event.sub_type, 'sub_type_1')

            result.set(True)

        event_subscriber = EventSubscriber( event_type = 'DeviceEvent',
            origin="origin_1",
            callback=lambda m, h: received_event(ar, m, h))
        event_subscriber.start()
        self.addCleanup(event_subscriber.stop)

        #--------------------------------------------------------------------------------
        # Use the UNS publish_event
        #--------------------------------------------------------------------------------

        self.unsc.publish_event(event=event)

        ar.wait(timeout=10)


    @attr('LOCOINT')
    @unittest.skipIf(not use_es, 'No ElasticSearch')
    @unittest.skipIf(os.getenv('CEI_LAUNCH_TEST', False), 'Skip test while in CEI LAUNCH mode')
    def test_batch_notifications(self):
        '''
        Test how the UNS listens to timer events and through the call back runs the process_batch()
        with the correct arguments.
        '''

        #--------------------------------------------------------------------------------------------
        # The operator sets up the process_batch_key. The UNS will listen for scheduler created
        # timer events with origin = process_batch_key
        #--------------------------------------------------------------------------------------------
        # generate a uuid
        newkey = 'batch_processing_' + str(uuid.uuid4())
        self.unsc.set_process_batch_key(process_batch_key = newkey)

        #--------------------------------------------------------------------------------
        # Set up a time for the scheduler to trigger timer events
        #--------------------------------------------------------------------------------
        # Trigger the timer event 10 seconds later from now
        time_now = datetime.utcnow() + timedelta(seconds=15)
        times_of_day =[{'hour': str(time_now.hour),'minute' : str(time_now.minute), 'second':str(time_now.second) }]

        #--------------------------------------------------------------------------------
        # Publish the events that the user will later be notified about
        #--------------------------------------------------------------------------------
        event_publisher = EventPublisher()

        # this part of code is in the beginning to allow enough time for the events_index creation
        times_of_events_published = Set()


        def publish_events():
            for i in xrange(3):
                t = now()
                t = UserNotificationIntTest.makeEpochTime(t)

                event_publisher.publish_event( ts_created= t ,
                    origin="instrument_1",
                    origin_type="type_1",
                    event_type='ResourceLifecycleEvent')

                event_publisher.publish_event( ts_created= t ,
                    origin="instrument_2",
                    origin_type="type_2",
                    event_type='ResourceLifecycleEvent')

                times_of_events_published.add(t)
                self.number_event_published += 2
                self.event.set()
                #            time.sleep(1)
                log.debug("Published events of origins = instrument_1, instrument_2 with ts_created: %s" % t)

        publish_events()

        self.assertTrue(self.event.wait(10))
        #----------------------------------------------------------------------------------------
        # Create users and get the user_ids
        #----------------------------------------------------------------------------------------

        # user_1
        user_1 = UserInfo()
        user_1.name = 'user_1'
        user_1.contact.email = 'user_1@gmail.com'

        # this part of code is in the beginning to allow enough time for the users_index creation

        user_id_1, _ = self.rrc.create(user_1)

        #--------------------------------------------------------------------------------------
        # Make notification request objects -- Remember to put names
        #--------------------------------------------------------------------------------------

        notification_request_correct = NotificationRequest(   name = "notification_1",
            origin="instrument_1",
            origin_type="type_1",
            event_type='ResourceLifecycleEvent')

        notification_request_2 = NotificationRequest(   name = "notification_2",
            origin="instrument_2",
            origin_type="type_2",
            event_type='ResourceLifecycleEvent')

        #--------------------------------------------------------------------------------------
        # Create a notification using UNS. This should cause the user_info to be updated
        #--------------------------------------------------------------------------------------

        self.unsc.create_notification(notification=notification_request_correct, user_id=user_id_1)
        self.unsc.create_notification(notification=notification_request_2, user_id=user_id_1)


        #--------------------------------------------------------------------------------
        # Set up the scheduler to publish daily events that should kick off process_batch()
        #--------------------------------------------------------------------------------
        sid = self.ssclient.create_time_of_day_timer(   times_of_day=times_of_day,
            expires=time.time()+25200+60,
            event_origin= newkey,
            event_subtype="")
        def cleanup_timer(scheduler, schedule_id):
            """
            Do a friendly cancel of the scheduled event.
            If it fails, it's ok.
            """
            try:
                scheduler.cancel_timer(schedule_id)
            except:
                log.warn("Couldn't cancel")

        self.addCleanup(cleanup_timer, self.ssclient, sid)

        #--------------------------------------------------------------------------------
        # Assert that emails were sent
        #--------------------------------------------------------------------------------

        proc = self.container.proc_manager.procs_by_name['user_notification']

        ar_1 = gevent.event.AsyncResult()
        ar_2 = gevent.event.AsyncResult()

        def send_email(events_for_message, user_id, *args, **kwargs):
            log.warning("(in asyncresult) events_for_message: %s" % events_for_message)
            ar_1.set(events_for_message)
            ar_2.set(user_id)

        proc.format_and_send_email = send_email

        events_for_message = ar_1.get(timeout=20)
        user_id = ar_2.get(timeout=20)

        log.warning("user_id: %s" % user_id)

        origins_of_events = Set()
        times = Set()

        for event in events_for_message:
            origins_of_events.add(event.origin)
            times.add(event.ts_created)

        #--------------------------------------------------------------------------------
        # Make assertions on the events mentioned in the formatted email
        #--------------------------------------------------------------------------------

        self.assertEquals(len(events_for_message), self.number_event_published)
        self.assertEquals(times, times_of_events_published)
        self.assertEquals(origins_of_events, Set(['instrument_1', 'instrument_2']))

    @staticmethod
    def makeEpochTime(date_time):
        """
        provides the seconds since epoch give a python datetime object.

        @param date_time: Python datetime object
        @return: seconds_since_epoch:: int
        """
        date_time = date_time.isoformat().split('.')[0].replace('T',' ')
        #'2009-07-04 18:30:47'
        pattern = '%Y-%m-%d %H:%M:%S'
        seconds_since_epoch = int(time.mktime(time.strptime(date_time, pattern)))

        return seconds_since_epoch

    @attr('LOCOINT')
    @unittest.skipIf(not use_es, 'No ElasticSearch')
    @unittest.skipIf(os.getenv('CEI_LAUNCH_TEST', False), 'Skip test while in CEI LAUNCH mode')
    def test_get_user_notification(self):
        '''
        Test that the get_user_notifications() method returns the notifications for a user
        '''

        #--------------------------------------------------------------------------------------
        # create user with email address in RR
        #--------------------------------------------------------------------------------------

        user = UserInfo()
        user.name = 'user_1'
        user.contact.email = 'user_1@gmail.com'

        user_id, _ = self.rrc.create(user)


        #--------------------------------------------------------------------------------------
        # Make notification request objects -- Remember to put names
        #--------------------------------------------------------------------------------------

        notification_request_correct = NotificationRequest(   name = "notification_1",
            origin="instrument_1",
            origin_type="type_1",
            event_type='ResourceLifecycleEvent')

        notification_request_2 = NotificationRequest(   name = "notification_2",
            origin="instrument_2",
            origin_type="type_2",
            event_type='DetectionEvent')

        #--------------------------------------------------------------------------------------
        # Create notifications using UNS.
        #--------------------------------------------------------------------------------------

        notification_id1 =  self.unsc.create_notification(notification=notification_request_correct, user_id=user_id)
        notification_id2 =  self.unsc.create_notification(notification=notification_request_2, user_id=user_id)

        #--------------------------------------------------------------------------------------
        # Get the notifications for the user
        #--------------------------------------------------------------------------------------

        ret= self.unsc.get_user_notifications(user_id=user_id)

        self.assertIsInstance(ret, ComputedListValue)
        notifications = ret.value
        self.assertEquals(ret.status, ComputedValueAvailability.PROVIDED)

        names = []
        origins = []
        origin_types = []
        event_types = []
        for notification in notifications:
            names.append(notification.name)
            origins.append(notification.origin)
            origin_types.append(notification.origin_type)
            event_types.append(notification.event_type)

        self.assertEquals(Set(names), Set(['notification_1', 'notification_2']) )
        self.assertEquals(Set(origins), Set(['instrument_1', 'instrument_2']) )
        self.assertEquals(Set(origin_types), Set(['type_1', 'type_2']) )
        self.assertEquals(Set(event_types), Set(['ResourceLifecycleEvent', 'DetectionEvent']) )


    @attr('LOCOINT')
    @unittest.skipIf(not use_es, 'No ElasticSearch')
    @unittest.skipIf(os.getenv('CEI_LAUNCH_TEST', False), 'Skip test while in CEI LAUNCH mode')
    def test_get_recent_events(self):
        '''
        Test that the get_recent_events(resource_id, limit) method returns the events whose origin is
        the specified resource.
        '''

        #--------------------------------------------------------------------------------------
        # create user with email address in RR
        #--------------------------------------------------------------------------------------

        # publish some events for the event repository
        event_publisher_1 = EventPublisher("PlatformEvent")
        event_publisher_2 = EventPublisher("PlatformEvent")

        def publish_events():
            x = 0
            for i in xrange(10):
                event_publisher_1.publish_event(origin='my_unique_test_recent_events_origin', ts_created = i)
                event_publisher_2.publish_event(origin='Another_recent_events_origin', ts_created = i)
                x += 1
            self.event.set()

        publish_events()

        self.assertTrue(self.event.wait(10))

        #--------------------------------------------------------------------------------------
        # Test with specified limit
        #--------------------------------------------------------------------------------------
        def poller():
            ret = self.unsc.get_recent_events(resource_id='my_unique_test_recent_events_origin', limit = 5)
            events = ret.value
            return len(events) >= 5

        success = self.event_poll(poller, 10)
        self.assertTrue(success)


        #--------------------------------------------------------------------------------------
        # Test without specified limit
        #--------------------------------------------------------------------------------------

        def poller():
            ret = self.unsc.get_recent_events(resource_id='Another_recent_events_origin')
            events = ret.value
            return len(events) >= 10

        success = self.event_poll(poller, 10)
        self.assertTrue(success)

    @attr('LOCOINT')
    @unittest.skipIf(not use_es, 'No ElasticSearch')
    @unittest.skipIf(os.getenv('CEI_LAUNCH_TEST', False), 'Skip test while in CEI LAUNCH mode')
    def test_get_subscriptions(self):
        '''
        Test that the get_subscriptions works correctly
        '''

        #--------------------------------------------------------------------------------------
        # Create users
        #--------------------------------------------------------------------------------------

        user_ids = []
        for i in xrange(5):
            user = UserInfo()
            user.name = 'user_%s' % i
            user.contact.email = 'user_%s@gmail.com' % i

            user_id, _ = self.rrc.create(user)
            user_ids.append(user_id)

        #--------------------------------------------------------------------------------------
        # Make a data product
        #--------------------------------------------------------------------------------------
        data_product_management = DataProductManagementServiceClient()
        dataset_management = DatasetManagementServiceClient()
        pubsub = PubsubManagementServiceClient()
        
        pdict_id = dataset_management.read_parameter_dictionary_by_name('ctd_parsed_param_dict', id_only=True)
        streamdef_id = pubsub.create_stream_definition(name="test_subscriptions", parameter_dictionary_id=pdict_id)

        tdom, sdom = time_series_domain()
        tdom, sdom = tdom.dump(), sdom.dump()

        dp_obj = IonObject(RT.DataProduct,
            name='DP1',
            description='some new dp',
            temporal_domain = tdom,
            spatial_domain = sdom)

        data_product_id = data_product_management.create_data_product(data_product=dp_obj, stream_definition_id=streamdef_id)

        #--------------------------------------------------------------------------------------
        # Make notification request objects -- Remember to put names
        #--------------------------------------------------------------------------------------

        notification_active_1 = NotificationRequest(   name = "notification_1",
            origin=data_product_id,
            origin_type="type_1",
            event_type='ResourceLifecycleEvent')

        notification_active_2 = NotificationRequest(   name = "notification_2",
            origin=data_product_id,
            origin_type="type_2",
            event_type='ResourceLifecycleEvent')

        notification_past_1 = NotificationRequest(   name = "notification_3_to_be_retired",
            origin=data_product_id,
            origin_type="type_3",
            event_type='DetectionEvent')

        notification_past_2 = NotificationRequest(   name = "notification_4_to_be_retired",
            origin=data_product_id,
            origin_type="type_4",
            event_type='DetectionEvent')

        #--------------------------------------------------------------------------------------
        # Create notifications using UNS.
        #--------------------------------------------------------------------------------------
        active_notification_ids = set()
        past_notification_ids = set()

        for user_id in user_ids:
            notification_id_active_1 =  self.unsc.create_notification(notification=notification_active_1, user_id=user_id)
            notification_id_active_2 =  self.unsc.create_notification(notification=notification_active_2, user_id=user_id)

            # Store the ids for the active notifications in a set
            active_notification_ids.add(notification_id_active_1)
            active_notification_ids.add(notification_id_active_2)

            notification_id_past_1 =  self.unsc.create_notification(notification=notification_past_1, user_id=user_id)
            notification_id_past_2 =  self.unsc.create_notification(notification=notification_past_2, user_id=user_id)

            # Store the ids for the retired-to-be notifications in a set
            past_notification_ids.add(notification_id_past_1)
            past_notification_ids.add(notification_id_past_2)

        log.debug("Number of active notification ids: %s" % len(active_notification_ids))
        log.debug("Number of past notification ids: %s" % len(past_notification_ids))

        # Retire the retired-to-be notifications
        for notific_id in past_notification_ids:
            self.unsc.delete_notification(notification_id=notific_id)

        #--------------------------------------------------------------------------------------
        # Use UNS to get the subscriptions
        #--------------------------------------------------------------------------------------
        res_notifs= self.unsc.get_subscriptions(resource_id=data_product_id, include_nonactive=False)

        log.debug("Result for subscriptions: %s" % res_notifs)
        log.debug("Number of subscriptions returned: %s" % len(res_notifs))

        self.assertEquals(len(res_notifs), 2)

        for notific in res_notifs:
            self.assertEquals(notific.origin, data_product_id)
            self.assertEquals(notific.temporal_bounds.end_datetime, '')


        #--------------------------------------------------------------------------------------
        # Use UNS to get the all subscriptions --- including retired
        #--------------------------------------------------------------------------------------
        res_notifs = self.unsc.get_subscriptions(resource_id=data_product_id, include_nonactive=True)

        for notific in res_notifs:
            self.assertEquals(notific.origin, data_product_id)

        self.assertEquals(len(res_notifs), 4)

        log.debug("Number of subscriptions including retired notifications: %s" % len(res_notifs))<|MERGE_RESOLUTION|>--- conflicted
+++ resolved
@@ -912,13 +912,7 @@
 
         notification_request_3 = NotificationRequest(   name = "notification_3",
             origin="instrument_3",
-<<<<<<< HEAD
-            origin_type="type_3",
-            event_type='DetectionEvent',
-            event_subtype=''
-=======
-            event_type='DeviceCommsEvent',
->>>>>>> 031d3382
+            event_type='DetectionEvent'
         )
 
         #--------------------------------------------------------------------------------------
@@ -985,12 +979,7 @@
         event_publisher.publish_event(
             event_type = "DetectionEvent",
             origin="instrument_3",
-<<<<<<< HEAD
-            origin_type="type_3",
-            )
-=======
             time_stamp = get_ion_ts())
->>>>>>> 031d3382
 
 
         #--------------------------------------------------------------------------------------
