#!/usr/bin/env python

'''
@package ion.services.dm.distribution.pubsub_management_service Implementation of IPubsubManagementService interface
@file ion/services/dm/distribution/pubsub_management_service.py
@author Tim Giguere
@brief PubSub Management service to keep track of Streams, Publishers, Subscriptions,
and the relationships between them
'''

from interface.services.dm.ipubsub_management_service import \
    BasePubsubManagementService
from pyon.core.exception import NotFound
from pyon.public import RT, AT, log, IonObject
from pyon.net.channel import SubscriberChannel
from pyon.public import CFG


class PubsubManagementService(BasePubsubManagementService):
    '''Implementation of IPubsubManagementService. This class uses resource registry client
        to create streams and subscriptions.
    '''

<<<<<<< HEAD
    XP = 'science.data' # CFG.exchanges.ioncore.exchange_points.science_data.name

    def create_stream(self, stream=None):
=======
    XP = 'science.data' #CFG.exchange_spaces.ioncore.exchange_points.science_data.name

    def create_stream(self, stream={}):
>>>>>>> 2f9fd992
        '''Creates a new stream. The id string returned is the ID of the new stream
               in the resource registry.

        @param stream New stream properties.
        @retval id New stream id.
        '''
        print "Creating stream object"
        stream_id, rev = self.clients.resource_registry.create(stream)
        return stream_id

    def update_stream(self, stream={}):
        '''
        Update an existing stream.

        @param stream The stream object with updated properties.
        @retval success Boolean to indicate successful update.
        @todo Add logic to validate optional attributes. Is this interface correct?
        @todo Determine if operation was successful for return value
        '''
        log.debug("Updating stream object: %s" % stream.name)
        id, rev = self.clients.resource_registry.update(stream)
        return True

    def read_stream(self, stream_id=''):
        '''
        Get an existing stream object.

        @param stream_id The id of the stream.
        @retval stream The stream object.
        @throws NotFound when stream doesn't exist.
        '''
        # Return Value
        # ------------
        # stream: {}
        #
        log.debug("Reading stream object id: %s", stream_id)
        stream_obj = self.clients.resource_registry.read(stream_id)
        if stream_obj is None:
            raise NotFound("Stream %s does not exist" % stream_id)
        return stream_obj

    def delete_stream(self, stream_id=''):
        '''
        Delete an existing stream.

        @param stream_id The id of the stream.
        @retval success Boolean to indicate successful deletion.
        @throws NotFound when stream doesn't exist.
        @todo Determine if operation was successful for return value.
        '''
        log.debug("Deleting stream id: %s", stream_id)
        stream_obj = self.read_stream(stream_id)
        if stream_obj is None:
            raise NotFound("Stream %d does not exist" % stream_id)

        self.clients.resource_registry.delete(stream_obj)
        return True

    def find_streams(self, filter={}):
        '''
        Find a stream in the resource_registry based on the filters provided.

        @param filter ResourceFilter object containing filter values.
        @retval stream_list The list of streams that match the filter.
        '''
        result = []
        objects = self.clients.resource_registry.find_resources(RT.Stream, None, None, False)
        for obj in objects:
            match = True
            for key in filter.keys():
                if (getattr(obj, key) != filter[key]):
                    match = False
            if (match):
                result.append(obj)
        return result

    def find_streams_by_producer(self, producer_id=''):
        '''
        Find all streams that contain a particular producer.

        @param producer_id The id of the producer.
        @retval stream_list The list of streams that contain the producer.
        '''
        def containsProducer(obj):
            if producer_id in obj.producers:
                return True
            else:
                return False

        objects = self.clients.resource_registry.find_resources(RT.Stream, None, None, False)
        result = filter(containsProducer, objects)
        return result
    
    def find_streams_by_consumer(self, consumer_id=''):
        '''
        Not implemented here.
        '''
        raise NotImplementedError("find_streams_by_consumer not implemented.")

    def create_subscription(self, subscription={}):
        '''
        Create a new subscription. The id string returned is the ID of the new subscription
               in the resource registry.

        @param subscription New subscription properties.
        @retval id The id of the the new subscription.
        '''
        log.debug("Creating subscription object")
        subscription_id, rev = self.clients.resource_registry.create(subscription)

        #we need the stream_id to create the association between the
        #subscription and stream.
        self.clients.resource_registry.create_association(subscription_id, AT.hasStream, subscription.query['stream_id'])
        return subscription_id

    def update_subscription(self, subscription={}):
        '''
        Update an existing subscription.

        @param subscription The subscription object with updated properties.
        @retval success Boolean to indicate successful update.
        '''
        log.debug("Updating subscription object: %s", subscription.name)
        id, rev = self.clients.resource_registry.update(subscription)
        return True

    def read_subscription(self, subscription_id=''):
        '''
        Get an existing subscription object.

        @param subscription_id The id of the subscription.
        @retval subscription The subscription object.
        @throws NotFound when subscription doesn't exist.
        '''
        log.debug("Reading subscription object id: %s", subscription_id)
        subscription_obj = self.clients.resource_registry.read(subscription_id)
        if subscription_obj is None:
            raise NotFound("Subscription %s does not exist" % subscription_id)
        return subscription_obj

    def delete_subscription(self, subscription_id=''):
        '''
        Delete an existing subscription.

        @param subscription_id The id of the subscription.
        @retval success Boolean to indicate successful deletion.
        @throws NotFound when subscription doesn't exist.
        @todo Determine if operation was successful for return value
        '''
        log.debug("Deleting subscription id: %s", subscription_id)
        subscription_obj = self.read_subscription(subscription_id)
        if subscription_obj is None:
            raise NotFound("Subscription %s does not exist" % subscription_id)

        # Find and break association with UserIdentity
        subjects, assocs = self.clients.resource_registry.find_subjects(subscription_id, AT.hasStream, subscription_obj.query['stream_id'])
        if not assocs:
            raise NotFound("Subscription to Stream association for subscription id %s does not exist" % subscription_id)
        association_id = assocs[0]._id
        self.clients.resource_registry.delete_association(association_id)
        # Delete the Subscription
        self.clients.resource_registry.delete(subscription_obj)
        return True

    def activate_subscription(self, subscription_id=''):
        '''
        Bind a subscription using a channel layer.

        @param subscription_id The id of the subscription.
        @retval success Boolean to indicate successful activation.
        @throws NotFound when subscription doesn't exist.
        '''
        log.debug("Activating subscription")
        subscription_obj = self.read_subscription(subscription_id)
        if subscription_obj is None:
            raise NotFound("Subscription %s does not exist" % subscription_id)

        ids, assocs = self.clients.resource_registry.find_objects(subscription_id, AT.hasStream, RT.Stream, id_only=True)

        for stream_id in ids:
            print stream_id
            self._bind_subscription(self.XP, subscription_obj.exchange_name, stream_id + '.data')
        return True

    def deactivate_subscription(self, subscription_id=''):
        '''
        Unbinds a subscription using a channel layer.

        @param subscription_id The id of the subscription.
        @retval success Boolean to indicate successful deactivation.
        @throws NotFound when subscription doesn't exist.
        '''
        log.debug("Deactivating subscription")
        subscription_obj = self.read_subscription(subscription_id)
        if subscription_obj is None:
            raise NotFound("Subscription %d does not exist" % subscription_id)

        self._unbind_subscription(self.XP, subscription_obj.exchange_name)

    def register_consumer(self, exchange_name=''):
        '''
        Not implmented here.
        '''
        raise NotImplementedError("register_consumer not implemented.")

    def unregister_consumer(self, exchange_name=''):
        '''
        Not implemented here
        '''
        raise NotImplementedError("unregister_consumer not implemented.")

    def find_consumers_by_stream(self, stream_id=''):
        '''
        Not implemented here.
        '''
        raise NotImplementedError("find_consumers_by_stream not implemented.")

    def register_producer(self, exchange_name='', stream_id=''):
        '''
        Register a producer with a stream.

        @param exchange_name The producer exchange name to register.
        @param stream_id The id of the stream.
        @retval credentials Credentials for a publisher to use.
        @throws NotFound when stream doesn't exist.
        '''
        log.debug("Registering producer with stream")
        stream_obj = self.read_stream(stream_id)
        if stream_obj is None:
            raise NotFound("Stream %s does not exist" % stream_id)

        stream_obj.producers.append(exchange_name)
        self.update_stream(stream_obj)
        stream_route_obj = IonObject("StreamRoute", routing_key=stream_id + '.data')
        return stream_route_obj

    def unregister_producer(self, exchange_name='', stream_id=''):
        '''
        Unregister a producer with a stream.

        @param exchange_name The producer exchange name to unregister.
        @param stream_id The id of the stream.
        @retval success Boolean to indicate successful unregistration.
        @throws NotFound when stream doesn't exist.
        @throws ValueError if producer is not registered with the stream.
        '''
        log.debug("Unregistering producer with stream")
        stream_obj = self.read_stream(stream_id)
        if stream_obj is None:
            raise NotFound("Stream %s does not exist" % stream_id)

        if (exchange_name in stream_obj.producers):
            stream_obj.producers.remove(exchange_name)
            self.update_stream(stream_obj)
            return True
        else:
            raise ValueError('Producer %s not found in stream %s' % (exchange_name, stream_id))

    def find_producers_by_stream(self, stream_id=''):
        '''
        Returns a list of registered producers for a stream.

        @param stream_id The id of the stream.
        @retval producer_list List of producers for the stream.
        @throws NotFound when stream doesn't exist.
        '''
        log.debug("Finding producers by stream")
        stream_obj = self.read_stream(stream_id)
        if stream_obj is None:
            raise NotFound("Stream %s does not exist" % stream_id)

        return stream_obj.producers

    def _bind_subscription(self, exchange_point, exchange_name, routing_key):
        channel = SubscriptionChannel()
        channel.setup_listener((exchange_point, exchange_name), binding=routing_key)
        channel.start_consume()

    def _unbind_subscription(self, exchange_point, exchange_name):
        channel = SubscriptionChannel()
        channel._recv_name = (exchange_point, exchange_name)
        channel.stop_consume()
        channel.destroy_binding()

    class SubscriptionChannel(SubscriberChannel):

        def _declare_queue(self):
            pass<|MERGE_RESOLUTION|>--- conflicted
+++ resolved
@@ -21,15 +21,9 @@
         to create streams and subscriptions.
     '''
 
-<<<<<<< HEAD
-    XP = 'science.data' # CFG.exchanges.ioncore.exchange_points.science_data.name
-
-    def create_stream(self, stream=None):
-=======
     XP = 'science.data' #CFG.exchange_spaces.ioncore.exchange_points.science_data.name
 
     def create_stream(self, stream={}):
->>>>>>> 2f9fd992
         '''Creates a new stream. The id string returned is the ID of the new stream
                in the resource registry.
 
