--- conflicted
+++ resolved
@@ -251,13 +251,8 @@
         ret = self.transform_service.activate_transform('transform_id')
 
         # assertions
-<<<<<<< HEAD
         self.mock_rr_find.assert_called_with('transform_id',PRED.hasSubscription,RT.Subscription,True)
-        self.mock_ps_activate.assert_called_with('id')
-=======
-        self.mock_rr_find.assert_called_with('transform_id',AT.hasSubscription,RT.Subscription,True)
         self.assertEquals(self.mock_ps_activate.call_count,3)
->>>>>>> aad4514f
 
         # ---
 
@@ -312,7 +307,8 @@
                                               'class':'TransformExample'}
         self.process_definition_id, _= self.rr_cli.create(self.process_definition)
 
-
+    def tearDown(self):
+        self._stop_container()
 
     def test_create_transform(self):
         configuration = {'program_args':{'arg1':'value'}}
@@ -380,7 +376,7 @@
             process_definition_id=self.process_definition_id,
         )
 
-        predicates = [AT.hasSubscription, AT.hasOutStream, AT.hasProcessDefinition]
+        predicates = [PRED.hasSubscription, PRED.hasOutStream, PRED.hasProcessDefinition]
         assocs = []
         for p in predicates:
             assocs += self.rr_cli.find_associations(transform_id,p,id_only=True)
