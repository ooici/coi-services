--- conflicted
+++ resolved
@@ -376,12 +376,7 @@
                 product_param_dict = ParameterDictionary.load(out_streams_and_param_dicts[product_stream_id])
                 if product_param_dict == model_param_dict:
                     #get the streamroute object from pubsub by passing the stream_id
-<<<<<<< HEAD
                     stream_route = self.clients.pubsub_management.read_stream_route(stream_id=product_stream_id)
-=======
-                    stream_route = self.clients.pubsub_management.get_stream_route_for_stream(stream_id=product_stream_id,
-                                                                                              exchange_point='science_data')
->>>>>>> b528d6a6
                     log.debug("start_instrument_agent_instance: stream_route:   %s ", str(stream_route) )
                     stream_route_flat = ion_serializer.serialize(stream_route)
                     stream_config_too[stream_tag] = {'stream_route': str(stream_route_flat),
