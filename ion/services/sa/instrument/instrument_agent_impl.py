#!/usr/bin/env python

"""
@package  ion.services.sa.instrument.instrument_agent_impl
@author   Ian Katz
"""

#from pyon.core.exception import BadRequest, NotFound
from pyon.public import PRED, RT


from ion.services.sa.instrument.ims_simple import IMSsimple

class InstrumentAgentImpl(IMSsimple):
    """
    @brief Resource management for InstrumentAgent resources
    """

    def _primary_object_name(self):
        return RT.InstrumentAgent

    def _primary_object_label(self):
        return "instrument_agent"

    def link_instance(self, instrument_agent_id='', instrument_agent_instance_id=''):
        return self._link_resources(instrument_agent_id, PRED.hasInstance, instrument_agent_instance_id)

    def unlink_instance(self, instrument_agent_id='', instrument_agent_instance_id=''):
        return self._unlink_resources(instrument_agent_id, PRED.hasInstance, instrument_agent_instance_id)

    def link_model(self, instrument_agent_id='', instrument_model_id=''):
<<<<<<< HEAD
        return self._link_resources(instrument_agent_id, PRED.hasInstance, instrument_model_id)

    def unlink_model(self, instrument_agent_id='', instrument_model_id=''):
        return self._unlink_resources(instrument_agent_id, PRED.hasInstance, instrument_model_id)
=======
        return self._link_resources(instrument_agent_id, AT.hasModel, instrument_model_id)

    def unlink_model(self, instrument_agent_id='', instrument_model_id=''):
        return self._unlink_resources(instrument_agent_id, AT.hasModel, instrument_model_id)
>>>>>>> aad4514f

    def find_having_instance(self, instrument_agent_instance_id):
        return self._find_having(PRED.hasInstance, instrument_agent_instance_id)

    def find_stemming_instance(self, instrument_agent_id):
        return self._find_stemming(instrument_agent_id, PRED.hasInstance, RT.InstrumentAgentInstance)

    def find_having_model(self, instrument_model_id):
        return self._find_having(PRED.hasModel, instrument_model_id)

    def find_stemming_model(self, instrument_agent_id):
        return self._find_stemming(instrument_agent_id, PRED.hasModel, RT.InstrumentModel)<|MERGE_RESOLUTION|>--- conflicted
+++ resolved
@@ -29,17 +29,10 @@
         return self._unlink_resources(instrument_agent_id, PRED.hasInstance, instrument_agent_instance_id)
 
     def link_model(self, instrument_agent_id='', instrument_model_id=''):
-<<<<<<< HEAD
-        return self._link_resources(instrument_agent_id, PRED.hasInstance, instrument_model_id)
+        return self._link_resources(instrument_agent_id, PRED.hasModel, instrument_model_id)
 
     def unlink_model(self, instrument_agent_id='', instrument_model_id=''):
-        return self._unlink_resources(instrument_agent_id, PRED.hasInstance, instrument_model_id)
-=======
-        return self._link_resources(instrument_agent_id, AT.hasModel, instrument_model_id)
-
-    def unlink_model(self, instrument_agent_id='', instrument_model_id=''):
-        return self._unlink_resources(instrument_agent_id, AT.hasModel, instrument_model_id)
->>>>>>> aad4514f
+        return self._unlink_resources(instrument_agent_id, PRED.hasModel, instrument_model_id)
 
     def find_having_instance(self, instrument_agent_instance_id):
         return self._find_having(PRED.hasInstance, instrument_agent_instance_id)
