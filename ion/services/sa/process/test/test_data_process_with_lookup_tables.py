--- conflicted
+++ resolved
@@ -21,9 +21,7 @@
 from pyon.public import RT, PRED
 from pyon.util.context import LocalContextMixin
 from pyon.util.int_test import IonIntegrationTestCase
-<<<<<<< HEAD
 from ion.services.dm.utility.granule_utils import CoverageCraft
-=======
 from prototype.sci_data.stream_defs import ctd_stream_definition, L0_pressure_stream_definition, L0_temperature_stream_definition, L0_conductivity_stream_definition
 from prototype.sci_data.stream_defs import SBE37_CDM_stream_definition, SBE37_RAW_stream_definition
 from interface.objects import StreamQuery, ExchangeQuery
@@ -39,7 +37,6 @@
 from coverage_model.parameter_types import QuantityType
 from coverage_model.coverage import GridDomain, GridShape, CRS
 from coverage_model.basic_types import MutabilityEnum, AxisTypeEnum
->>>>>>> 957dda9a
 
 import base64
 
@@ -82,7 +79,7 @@
             instModel_id = self.imsclient.create_instrument_model(instModel_obj)
         except BadRequest as ex:
             self.fail("failed to create new InstrumentModel: %s" %ex)
-        print 'test_createTransformsThenActivateInstrument: new InstrumentModel id = ', instModel_id
+        log.info('test_createTransformsThenActivateInstrument: new InstrumentModel id = %s', instModel_id)
 
         #-------------------------------
         # Create InstrumentAgent
@@ -92,7 +89,7 @@
             instAgent_id = self.imsclient.create_instrument_agent(instAgent_obj)
         except BadRequest as ex:
             self.fail("failed to create new InstrumentAgent: %s" %ex)
-        print 'test_createTransformsThenActivateInstrument: new InstrumentAgent id = ', instAgent_id
+        log.info( 'test_createTransformsThenActivateInstrument: new InstrumentAgent id = %s', instAgent_id)
 
         self.imsclient.assign_instrument_model_to_instrument_agent(instModel_id, instAgent_id)
 
@@ -106,12 +103,12 @@
         except BadRequest as ex:
             self.fail("failed to create new InstrumentDevice: %s" %ex)
 
-        print 'test_createTransformsThenActivateInstrument: new InstrumentDevice id = ', instDevice_id
+        log.info( 'test_createTransformsThenActivateInstrument: new InstrumentDevice id = %s', instDevice_id)
 
         contents = "this is the lookup table  contents, replace with a file..."
         att = IonObject(RT.Attachment, name='deviceLookupTable', content=base64.encodestring(contents), keywords=['DataProcessInput'], attachment_type=AttachmentType.ASCII)
         deviceAttachment = self.rrclient.create_attachment(instDevice_id, att)
-        print 'test_createTransformsThenActivateInstrument: InstrumentDevice attachment id = ', deviceAttachment
+        log.info( 'test_createTransformsThenActivateInstrument: InstrumentDevice attachment id = %s', deviceAttachment)
 
         #-------------------------------
         # Create InstrumentAgentInstance to hold configuration information
@@ -135,9 +132,9 @@
         # create a stream definition for the data from the ctd simulator
         ctd_stream_def_id = self.pubsubclient.create_stream_definition(name='SBE37_CDM')
 
-        print 'TestDataProcessWithLookupTable: new Stream Definition id = ', instDevice_id
-
-        print 'Creating new CDM data product with a stream definition'
+        log.info( 'TestDataProcessWithLookupTable: new Stream Definition id = %s', instDevice_id)
+
+        log.info( 'Creating new CDM data product with a stream definition')
 
         # Construct temporal and spatial Coordinate Reference System objects
         tcrs = CRS([AxisTypeEnum.TIME])
@@ -162,7 +159,7 @@
 
         ctd_parsed_data_product = self.dataproductclient.create_data_product(dp_obj, ctd_stream_def_id, parameter_dictionary)
 
-        print 'new ctd_parsed_data_product_id = ', ctd_parsed_data_product
+        log.info( 'new ctd_parsed_data_product_id = %s', ctd_parsed_data_product)
 
         self.damsclient.assign_data_product(input_resource_id=instDevice_id, data_product_id=ctd_parsed_data_product)
 
@@ -170,12 +167,12 @@
 
         # Retrieve the id of the OUTPUT stream from the out Data Product
         stream_ids, _ = self.rrclient.find_objects(ctd_parsed_data_product, PRED.hasStream, None, True)
-        print 'TestDataProcessWithLookupTable: Data product streams1 = ', stream_ids
+        log.info('TestDataProcessWithLookupTable: Data product streams1 = %s', stream_ids)
 
         #-------------------------------
         # Create CTD Raw as the second data product
         #-------------------------------
-        print 'TestDataProcessWithLookupTable: Creating new RAW data product with a stream definition'
+        log.info('TestDataProcessWithLookupTable: Creating new RAW data product with a stream definition')
         raw_stream_def_id = self.pubsubclient.create_stream_definition(name='SBE37_RAW')
 
         dp_obj = IonObject(RT.DataProduct,
@@ -186,7 +183,7 @@
 
         ctd_raw_data_product = self.dataproductclient.create_data_product(dp_obj, raw_stream_def_id, parameter_dictionary)
 
-        print 'new ctd_raw_data_product_id = ', ctd_raw_data_product
+        log.info( 'new ctd_raw_data_product_id = %s', ctd_raw_data_product)
 
         self.damsclient.assign_data_product(input_resource_id=instDevice_id, data_product_id=ctd_raw_data_product)
 
@@ -194,7 +191,7 @@
 
         # Retrieve the id of the OUTPUT stream from the out Data Product
         stream_ids, _ = self.rrclient.find_objects(ctd_raw_data_product, PRED.hasStream, None, True)
-        print 'Data product streams2 = ', stream_ids
+        log.info( 'Data product streams2 = %s', stream_ids)
 
         #-------------------------------
         # L0 Conductivity - Temperature - Pressure: Data Process Definition
@@ -296,7 +293,7 @@
         contents = "this is the lookup table  contents for L0 Conductivity - Temperature - Pressure: Data Process , replace with a file..."
         att = IonObject(RT.Attachment, name='processLookupTable',content=base64.encodestring(contents), keywords=['DataProcessInput'], attachment_type=AttachmentType.ASCII)
         processAttachment = self.rrclient.create_attachment(ctd_l0_all_data_process_id, att)
-        print 'TestDataProcessWithLookupTable: InstrumentDevice attachment id = ', processAttachment
+        log.info( 'TestDataProcessWithLookupTable: InstrumentDevice attachment id = %s', processAttachment)
 
 
 
