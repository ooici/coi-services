--- conflicted
+++ resolved
@@ -252,14 +252,8 @@
         @retval in_subscription_id: ID of the input data product
         @retval out_data_product_id: ID of the output data product
         """
-<<<<<<< HEAD
-        log.debug("DataProcessManagementService:read_data_process: " +
-                  str(data_process_id))
+        log.debug("DataProcessManagementService:read_data_process: " +  str(data_process_id))
         transform_ids, _ = self.clients.resource_registry.find_associations(data_process_id, PRED.hasTransform)
-=======
-        log.debug("DataProcessManagementService:read_data_process: " +  str(data_process_id))
-        transform_ids, _ = self.clients.resource_registry.find_associations(data_process_id, AT.hasTransform)
->>>>>>> af95b0d8
         if not transform_ids:
             raise NotFound("No transform associated with data process ID " + str(data_process_id))
         transform_obj = self.clients.transform_management_service.read_transform(transform_ids[0])
