--- conflicted
+++ resolved
@@ -16,13 +16,8 @@
 from pyon.util.containers import DotDict
 from pyon.util.arg_check import validate_is_not_none, validate_true
 from pyon.ion.resource import ExtendedResourceContainer
-<<<<<<< HEAD
 from interface.objects import ProcessDefinition, ProcessSchedule, ProcessRestartMode, DataProcess, ProcessQueueingMode, ComputedValueAvailability
 from interface.objects import ParameterFunction, TransformFunction
-=======
-from interface.objects import ProcessDefinition, ProcessSchedule, ProcessRestartMode, TransformFunction, DataProcess, ProcessQueueingMode, ComputedValueAvailability, DataProcessTypeEnum
-
->>>>>>> 0c1d45f7
 
 from interface.services.sa.idata_process_management_service import BaseDataProcessManagementService
 from interface.services.sa.idata_product_management_service import DataProductManagementServiceClient
@@ -152,7 +147,6 @@
 
         return data_process_definition_id
 
-<<<<<<< HEAD
     def create_data_process_definition_new(self, data_process_definition=None, function_definition=None):
 
         if isinstance(function_definition,  ParameterFunction):
@@ -173,37 +167,6 @@
             raise BadRequest('function_definition is not a function type')
 
         return dpd_id
-=======
-
-    def create_data_process_definition_new(self, data_process_definition=None, function_id=None):
-
-        log.debug('function_id : %s', function_id)
-        data_process_definition_id = self.RR2.create(data_process_definition, RT.DataProcessDefinition)
-        log.debug('new data process def id: %s', data_process_definition_id)
-
-        ##-------------------------------
-        ## Process Definition
-        ##-------------------------------
-        ## Create the underlying process definition
-        #process_definition = ProcessDefinition()
-        #process_definition.name = data_process_definition.name
-        #process_definition.description = data_process_definition.description
-        #
-        #process_definition_id = self.clients.process_dispatcher.create_process_definition(process_definition=process_definition)
-
-        if function_id:
-            if data_process_definition.data_process_type == DataProcessTypeEnum.PARAMETER_FUNCTION:
-                self.clients.resource_registry.create_association(data_process_definition_id,  PRED.hasParameterFunction,  function_id)
-            elif data_process_definition.data_process_type == DataProcessTypeEnum.TRANSFORM_PROCESS:
-                self.clients.resource_registry.create_association(data_process_definition_id,  PRED.hasTransformFunction,  function_id)
-            else:
-                log.warning("Invalid data_process_type attribute in DataProcessDefinition")
-        else:
-            log.warning("Function not provided to the DataProcessDefinition")
-
-
-        return data_process_definition_id
->>>>>>> 0c1d45f7
 
     def update_data_process_definition(self, data_process_definition=None):
         # TODO: If executable has changed, update underlying ProcessDefinition
