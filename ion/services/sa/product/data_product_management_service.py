#!/usr/bin/env python

__author__ = 'Maurice Manning'
__license__ = 'Apache 2.0'

from pyon.util.log import log
from interface.services.sa.idata_product_management_service import BaseDataProductManagementService
from pyon.datastore.datastore import DataStore
from pyon.core.bootstrap import IonObject
from pyon.core.exception import BadRequest, NotFound, Conflict
from pyon.public import RT, PRED, LCS

class DataProductManagementService(BaseDataProductManagementService):
    """ @author     Bill Bollenbacher
        @file       ion/services/sa/product/data_product_management_service.py
        @brief      Implementation of the data product management service
    """
    
    def create_data_product(self, data_product=None, source_resource_id=''):
        """
        @param      data_product IonObject which defines the general data product resource
        @param      source_resource_id IonObject id which defines the source for the data
        @retval     data_product_id
        """ 
        #   1. Verify that a data product with same name does not already exist 
        #   2. Validate that the data product IonObject does not contain an id_ element     
        #   3. Create a new data product
        #       - User must supply the name in the data product
        #   4. Create a new data producer if supplied
        
        # Create will validate and register a new data product within the system

        # Validate - TBD by the work that Karen Stocks is driving with John Graybeal

        # Register - create and store a new DataProduct resource using provided metadata

        # Create necessary associations to owner, instrument, etc

        # Call Data Aquisition Mgmt Svc:create_data_producer to coordinate creation of topic and connection to source

        # Return a resource ref
        
        log.debug("DataProductManagementService:create_data_product: %s" % str(data_product))
        
        result, _ = self.clients.resource_registry.find_resources(RT.DataProduct, None, data_product.name, True)
        if len(result) != 0:
            raise BadRequest("A data product named '%s' already exists" % data_product.name)  

        data_product_id, version = self.clients.resource_registry.create(data_product)
            
        if data_producer != {} and data_producer != None:
<<<<<<< HEAD
            log.debug("DataProductManagementService:create_data_product: data producer = %s" % str(data_producer))
            data_producer_id = self.clients.data_acquisition_management.create_data_producer(data_producer)  # TODO: what errors can occur here?
            log.debug("DataProductManagementService.define_data_product create_data_producer result: %s " % data_producer_id)
            self.clients.resource_registry.create_association(data_product_id, 
                                                              PRED.hasDataProducer, 
                                                              data_producer_id)
=======
            log.debug("DataProductManagementService:create_data_product: source resource id = %s" % source_resource_id)
            data_producer_id = self.clients.data_acquisition_management.assign_data_product(source_resource_id, data_product_id)  # TODO: what errors can occur here?
            log.debug("DataProductManagementService.define_data_product assign_data_product result: %s " % data_producer_id)
>>>>>>> af95b0d8
            
        return data_product_id


    def read_data_product(self, data_product_id=''):
        """
        method docstring
        """
        # Retrieve all metadata for a specific data product
        # Return data product resource

        log.debug("DataProductManagementService:read_data_product: %s" % str(data_product_id))
        
        result = self.clients.resource_registry.read(data_product_id)
        
        return result


    def update_data_product(self, data_product=None):
        """
        @todo document this interface!!!

        @param data_product    DataProduct
        @throws NotFound    object with specified id does not exist
        """
 
        log.debug("DataProductManagementService:update_data_product: %s" % str(data_product))
               
        self.clients.resource_registry.update(data_product)
            
        return


    def delete_data_product(self, data_product_id=''):
        """
        @todo document this interface!!!

        @param data_product_id    DataProduct identifier
        @throws NotFound    object with specified id does not exist
        """

        log.debug("DataProductManagementService:delete_data_product: %s" % str(data_product_id))
        
        # Attempt to change the life cycle state of data product
        self.clients.resource_registry.delete(data_product_id)

        return

    def find_data_products(self, filters=None):
        """
        method docstring
        """
        # Validate the input filter and augment context as required

        # Define set of resource attributes to filter on, change parameter from "filter" to include attributes and filter values.
        #     potentially: title, keywords, date_created, creator_name, project, geospatial coords, time range

        # Call DM DiscoveryService to query the catalog for matches

        # Organize and return the list of matches with summary metadata (title, summary, keywords)

        #find the items in the store
        if filters is None:
            objects, _ = self.clients.resource_registry.find_resources(RT.DataProduct, None, None, False)
        else:  # TODO: code for all the filter types
            objects = []
        return objects<|MERGE_RESOLUTION|>--- conflicted
+++ resolved
@@ -49,18 +49,9 @@
         data_product_id, version = self.clients.resource_registry.create(data_product)
             
         if data_producer != {} and data_producer != None:
-<<<<<<< HEAD
-            log.debug("DataProductManagementService:create_data_product: data producer = %s" % str(data_producer))
-            data_producer_id = self.clients.data_acquisition_management.create_data_producer(data_producer)  # TODO: what errors can occur here?
-            log.debug("DataProductManagementService.define_data_product create_data_producer result: %s " % data_producer_id)
-            self.clients.resource_registry.create_association(data_product_id, 
-                                                              PRED.hasDataProducer, 
-                                                              data_producer_id)
-=======
             log.debug("DataProductManagementService:create_data_product: source resource id = %s" % source_resource_id)
             data_producer_id = self.clients.data_acquisition_management.assign_data_product(source_resource_id, data_product_id)  # TODO: what errors can occur here?
             log.debug("DataProductManagementService.define_data_product assign_data_product result: %s " % data_producer_id)
->>>>>>> af95b0d8
             
         return data_product_id
 
