from pyon.public import log, IonObject
from pyon.util.int_test import IonIntegrationTestCase

from interface.services.coi.iresource_registry_service import ResourceRegistryServiceClient
from interface.services.dm.iingestion_management_service import IngestionManagementServiceClient
from interface.services.dm.ipubsub_management_service import PubsubManagementServiceClient
from interface.services.dm.idataset_management_service import DatasetManagementServiceClient
from interface.services.sa.idata_product_management_service import DataProductManagementServiceClient
from interface.services.sa.idata_process_management_service import DataProcessManagementServiceClient
from interface.services.sa.iinstrument_management_service import InstrumentManagementServiceClient
from interface.services.sa.idata_acquisition_management_service import DataAcquisitionManagementServiceClient
from interface.services.cei.iprocess_dispatcher_service import ProcessDispatcherServiceClient

from mi.instrument.seabird.sbe37smb.ooicore.driver import SBE37Parameter

<<<<<<< HEAD
from pyon.public import log
=======
from ion.services.dm.utility.granule.taxonomy import TaxyTool

from ooi.logging import log
>>>>>>> 9703601a
from nose.plugins.attrib import attr


from interface.objects import ProcessDefinition

from pyon.public import RT, PRED
from pyon.core.exception import BadRequest



from coverage_model.coverage import GridDomain, GridShape, CRS
from coverage_model.basic_types import MutabilityEnum, AxisTypeEnum
from ion.util.parameter_yaml_IO import get_param_dict

from pyon.util.context import LocalContextMixin

# Used to validate param config retrieved from driver.
PARAMS = {
    SBE37Parameter.OUTPUTSAL : bool,
    SBE37Parameter.OUTPUTSV : bool,
    SBE37Parameter.NAVG : int,
    SBE37Parameter.SAMPLENUM : int,
    SBE37Parameter.INTERVAL : int,
    SBE37Parameter.STORETIME : bool,
    SBE37Parameter.TXREALTIME : bool,
    SBE37Parameter.SYNCMODE : bool,
    SBE37Parameter.SYNCWAIT : int,
    SBE37Parameter.TCALDATE : tuple,
    SBE37Parameter.TA0 : float,
    SBE37Parameter.TA1 : float,
    SBE37Parameter.TA2 : float,
    SBE37Parameter.TA3 : float,
    SBE37Parameter.CCALDATE : tuple,
    SBE37Parameter.CG : float,
    SBE37Parameter.CH : float,
    SBE37Parameter.CI : float,
    SBE37Parameter.CJ : float,
    SBE37Parameter.WBOTC : float,
    SBE37Parameter.CTCOR : float,
    SBE37Parameter.CPCOR : float,
    SBE37Parameter.PCALDATE : tuple,
    SBE37Parameter.PA0 : float,
    SBE37Parameter.PA1 : float,
    SBE37Parameter.PA2 : float,
    SBE37Parameter.PTCA0 : float,
    SBE37Parameter.PTCA1 : float,
    SBE37Parameter.PTCA2 : float,
    SBE37Parameter.PTCB0 : float,
    SBE37Parameter.PTCB1 : float,
    SBE37Parameter.PTCB2 : float,
    SBE37Parameter.POFFSET : float,
    SBE37Parameter.RCALDATE : tuple,
    SBE37Parameter.RTCA0 : float,
    SBE37Parameter.RTCA1 : float,
    SBE37Parameter.RTCA2 : float
}


### Taxonomies are defined before hand out of band... somehow.
#tx = TaxyTool()
#tx.add_taxonomy_set('temp','long name for temp')
#tx.add_taxonomy_set('cond','long name for cond')
#tx.add_taxonomy_set('lat','long name for latitude')
#tx.add_taxonomy_set('lon','long name for longitude')
#tx.add_taxonomy_set('pres','long name for pres')
#tx.add_taxonomy_set('time','long name for time')
## This is an example of using groups it is not a normative statement about how to use groups
#tx.add_taxonomy_set('coordinates','This group contains coordinates...')
#tx.add_taxonomy_set('data','This group contains data...')


class FakeProcess(LocalContextMixin):
    """
    A fake process used because the test case is not an ion process.
    """
    name = ''
    id=''
    process_type = ''


@attr('INT', group='sa')
class TestCTDTransformsNoSim(IonIntegrationTestCase):

    def setUp(self):

        super(TestCTDTransformsNoSim, self).setUp()

        self._start_container()
        self.container.start_rel_from_url('res/deploy/r2deploy.yml')

        # Now create client to DataProductManagementService
        self.rrclient = ResourceRegistryServiceClient(node=self.container.node)
        self.damsclient = DataAcquisitionManagementServiceClient(node=self.container.node)
        self.pubsubclient =  PubsubManagementServiceClient(node=self.container.node)
        self.ingestclient = IngestionManagementServiceClient(node=self.container.node)
        self.imsclient = InstrumentManagementServiceClient(node=self.container.node)
        self.dataproductclient = DataProductManagementServiceClient(node=self.container.node)
        self.dataprocessclient = DataProcessManagementServiceClient(node=self.container.node)
        self.datasetclient =  DatasetManagementServiceClient(node=self.container.node)
        self.processdispatchclient = ProcessDispatcherServiceClient(node=self.container.node)



    def create_logger(self, name, stream_id=''):

        # logger process
        producer_definition = ProcessDefinition(name=name+'_logger')
        producer_definition.executable = {
            'module':'ion.processes.data.stream_granule_logger',
            'class':'StreamGranuleLogger'
        }

        logger_procdef_id = self.processdispatchclient.create_process_definition(process_definition=producer_definition)
        configuration = {
            'process':{
                'stream_id':stream_id,
                }
        }
        pid = self.processdispatchclient.schedule_process(process_definition_id=logger_procdef_id,
                                                          configuration=configuration)

        return pid

    @staticmethod
    def create_process(name= '', module = '', class_name = '', configuration = None):
        '''
        A helper method to create a process
        '''

        producer_definition = ProcessDefinition(name=name)
        producer_definition.executable = {
            'module':module,
            'class': class_name
        }

        process_dispatcher = ProcessDispatcherServiceClient()

        procdef_id = process_dispatcher.create_process_definition(process_definition=producer_definition)
        pid = process_dispatcher.schedule_process(process_definition_id= procdef_id, configuration=configuration)

        return procdef_id

    def test_createTransformsThenPublishGranules(self):

        #-------------------------------
        # Create CTD Parsed as the first data product
        #-------------------------------
        # create a stream definition for the data from the ctd simulator
        ctd_stream_def_id = self.pubsubclient.create_stream_definition(name='SBE37_CDM')

        log.debug('test_createTransformsThenActivateInstrument: new Stream Definition id = %s' % ctd_stream_def_id)
        log.debug('Creating new CDM data product with a stream definition')

#        stream_id = self.pubsubclient.create_stream(stream_definition_id=ctd_stream_def_id)

    # Construct temporal and spatial Coordinate Reference System objects
        tcrs = CRS([AxisTypeEnum.TIME])
        scrs = CRS([AxisTypeEnum.LON, AxisTypeEnum.LAT])

        # Construct temporal and spatial Domain objects
        tdom = GridDomain(GridShape('temporal', [0]), tcrs, MutabilityEnum.EXTENSIBLE) # 1d (timeline)
        sdom = GridDomain(GridShape('spatial', [0]), scrs, MutabilityEnum.IMMUTABLE) # 1d spatial topology (station/trajectory)

        sdom = sdom.dump()
        tdom = tdom.dump()

        parameter_dictionary = get_param_dict('sample_param_dict')
        parameter_dictionary = parameter_dictionary.dump()

        dp_obj = IonObject(RT.DataProduct,
            name='ctd_parsed',
            description='ctd stream test',
            temporal_domain = tdom,
            spatial_domain = sdom)

        ctd_parsed_data_product = self.dataproductclient.create_data_product(dp_obj,
                                                                             ctd_stream_def_id,
                                                                             parameter_dictionary)

        log.debug('new ctd_parsed_data_product_id = %s' % ctd_parsed_data_product)

#        self.damsclient.assign_data_product(input_resource_id=instDevice_id, data_product_id=ctd_parsed_data_product)

        self.dataproductclient.activate_data_product_persistence(data_product_id=ctd_parsed_data_product)

#        Retrieve the id of the OUTPUT stream from the out Data Product
        stream_ids, _ = self.rrclient.find_objects(ctd_parsed_data_product, PRED.hasStream, None, True)
        log.debug('test_createTransformsThenActivateInstrument: Data product streams1 = %s' % stream_ids)
        self.parsed_stream_id = stream_ids[0]

        log.debug("got the parsed stream id: %s" % self.parsed_stream_id)

        #-------------------------------------------------------------------------------------
        # The configuration for the Event Alert Transform... set up the event types to listen to
        #-------------------------------------------------------------------------------------
        configuration = {
            'process':{
                'exchange_point': 'science_data',
                'stream_id':self.parsed_stream_id,
                }
        }

        #todo simple_ctd_data_producer needs to be fixed

        #-------------------------------------------------------------------------------------
        # Create the process -  ctd simulator process
        #-------------------------------------------------------------------------------------
        producer_procdef_id = TestCTDTransformsNoSim.create_process(  name='Example Data Producer',
            module='ion.services.sa.test.simple_ctd_data_producer',
            class_name='SimpleCtdDataProducer',
            configuration= configuration)

        log.debug("Created an example data producer process with the following id: %s" % producer_procdef_id)

        self.assertIsNotNone(producer_procdef_id)

        #-------------------------------
        # Create CTD Raw as the second data product
        #-------------------------------
        log.debug('test_createTransformsThenActivateInstrument: Creating new RAW data product with a stream definition')

        raw_stream_def_id = self.pubsubclient.create_stream_definition(name='SBE37_RAW')

        dp_obj = IonObject(RT.DataProduct,
            name='ctd_raw',
            description='raw stream test',
            temporal_domain = tdom,
            spatial_domain = sdom)

        ctd_raw_data_product = self.dataproductclient.create_data_product(dp_obj,
                                                                          raw_stream_def_id,
                                                                          parameter_dictionary)

        print 'new ctd_raw_data_product_id = ', ctd_raw_data_product

        #self.damsclient.assign_data_product(input_resource_id=instDevice_id, data_product_id=ctd_raw_data_product)

        self.dataproductclient.activate_data_product_persistence(data_product_id=ctd_raw_data_product)

        # Retrieve the id of the OUTPUT stream from the out Data Product
        stream_ids, _ = self.rrclient.find_objects(ctd_raw_data_product, PRED.hasStream, None, True)
        print 'Data product streams2 = ', stream_ids



        #-------------------------------
        # L0 Conductivity - Temperature - Pressure: Data Process Definition
        #-------------------------------
        log.debug("TestIntDataProcessMgmtServiceMultiOut: create data process definition ctd_L0_all")
        dpd_obj = IonObject(RT.DataProcessDefinition,
            name='ctd_L0_all',
            description='transform ctd package into three separate L0 streams',
            module='ion.processes.data.transforms.ctd.ctd_L0_all',
            class_name='ctd_L0_all',
            process_source='some_source_reference')
        try:
            ctd_L0_all_dprocdef_id = self.dataprocessclient.create_data_process_definition(dpd_obj)
        except BadRequest as ex:
            self.fail("failed to create new ctd_L0_all data process definition: %s" %ex)


        #-------------------------------
        # L1 Conductivity: Data Process Definition
        #-------------------------------
        log.debug("TestIntDataProcessMgmtServiceMultiOut: create data process definition CTDL1ConductivityTransform")
        dpd_obj = IonObject(RT.DataProcessDefinition,
            name='ctd_L1_conductivity',
            description='create the L1 conductivity data product',
            module='ion.processes.data.transforms.ctd.ctd_L1_conductivity',
            class_name='CTDL1ConductivityTransform',
            process_source='CTDL1ConductivityTransform source code here...')
        try:
            ctd_L1_conductivity_dprocdef_id = self.dataprocessclient.create_data_process_definition(dpd_obj)
        except BadRequest as ex:
            self.fail("failed to create new CTDL1ConductivityTransform data process definition: %s" %ex)

        self.assertIsNotNone(ctd_L1_conductivity_dprocdef_id)

        #-------------------------------
        # L1 Pressure: Data Process Definition
        #-------------------------------
        log.debug("TestIntDataProcessMgmtServiceMultiOut: create data process definition CTDL1PressureTransform")
        dpd_obj = IonObject(RT.DataProcessDefinition,
            name='ctd_L1_pressure',
            description='create the L1 pressure data product',
            module='ion.processes.data.transforms.ctd.ctd_L1_pressure',
            class_name='CTDL1PressureTransform',
            process_source='CTDL1PressureTransform source code here...')
        try:
            ctd_L1_pressure_dprocdef_id = self.dataprocessclient.create_data_process_definition(dpd_obj)
        except BadRequest as ex:
            self.fail("failed to create new CTDL1PressureTransform data process definition: %s" %ex)

        self.assertIsNotNone(ctd_L1_conductivity_dprocdef_id)

        #-------------------------------
        # L1 Temperature: Data Process Definition
        #-------------------------------
        log.debug("TestIntDataProcessMgmtServiceMultiOut: create data process definition CTDL1TemperatureTransform")
        dpd_obj = IonObject(RT.DataProcessDefinition,
            name='ctd_L1_temperature',
            description='create the L1 temperature data product',
            module='ion.processes.data.transforms.ctd.ctd_L1_temperature',
            class_name='CTDL1TemperatureTransform',
            process_source='CTDL1TemperatureTransform source code here...')
        try:
            ctd_L1_temperature_dprocdef_id = self.dataprocessclient.create_data_process_definition(dpd_obj)
        except BadRequest as ex:
            self.fail("failed to create new CTDL1TemperatureTransform data process definition: %s" %ex)

        self.assertIsNotNone(ctd_L1_temperature_dprocdef_id)


        #-------------------------------
        # L2 Salinity: Data Process Definition
        #-------------------------------
        log.debug("TestIntDataProcessMgmtServiceMultiOut: create data process definition SalinityTransform")
        dpd_obj = IonObject(RT.DataProcessDefinition,
            name='ctd_L2_salinity',
            description='create the L1 temperature data product',
            module='ion.processes.data.transforms.ctd.ctd_L2_salinity',
            class_name='SalinityTransform',
            process_source='SalinityTransform source code here...')
        try:
            ctd_L2_salinity_dprocdef_id = self.dataprocessclient.create_data_process_definition(dpd_obj)
        except BadRequest as ex:
            self.fail("failed to create new SalinityTransform data process definition: %s" %ex)

        self.assertIsNotNone(ctd_L2_salinity_dprocdef_id)

        #-------------------------------
        # L2 Density: Data Process Definition
        #-------------------------------
        log.debug("TestIntDataProcessMgmtServiceMultiOut: create data process definition DensityTransform")
        dpd_obj = IonObject(RT.DataProcessDefinition,
            name='ctd_L2_density',
            description='create the L1 temperature data product',
            module='ion.processes.data.transforms.ctd.ctd_L2_density',
            class_name='DensityTransform',
            process_source='DensityTransform source code here...')
        try:
            ctd_L2_density_dprocdef_id = self.dataprocessclient.create_data_process_definition(dpd_obj)
        except BadRequest as ex:
            self.fail("failed to create new DensityTransform data process definition: %s" %ex)

        self.assertIsNotNone(ctd_L2_density_dprocdef_id)

        self.loggerpids = []


        #-------------------------------
        # L0 Conductivity - Temperature - Pressure: Output Data Products
        #-------------------------------

        outgoing_stream_l0_conductivity_id = self.pubsubclient.create_stream_definition(name='L0_Conductivity')
        self.dataprocessclient.assign_stream_definition_to_data_process_definition(outgoing_stream_l0_conductivity_id, ctd_L0_all_dprocdef_id )

        outgoing_stream_l0_pressure_id = self.pubsubclient.create_stream_definition(name='L0_Pressure')
        self.dataprocessclient.assign_stream_definition_to_data_process_definition(outgoing_stream_l0_pressure_id, ctd_L0_all_dprocdef_id )
        
        outgoing_stream_l0_temperature_id = self.pubsubclient.create_stream_definition(name='L0_Temperature')
        self.dataprocessclient.assign_stream_definition_to_data_process_definition(outgoing_stream_l0_temperature_id, ctd_L0_all_dprocdef_id )


        self.output_products={}
        log.debug("test_createTransformsThenActivateInstrument: create output data product L0 conductivity")

        ctd_l0_conductivity_output_dp_obj = IonObject(RT.DataProduct,
            name='L0_Conductivity',
            description='transform output conductivity',
            temporal_domain = tdom,
            spatial_domain = sdom)

        ctd_l0_conductivity_output_dp_id = self.dataproductclient.create_data_product(ctd_l0_conductivity_output_dp_obj,
            outgoing_stream_l0_conductivity_id,
            parameter_dictionary)
        self.output_products['conductivity'] = ctd_l0_conductivity_output_dp_id
        self.dataproductclient.activate_data_product_persistence(data_product_id=ctd_l0_conductivity_output_dp_id)

        log.debug("test_createTransformsThenActivateInstrument: create output data product L0 pressure")

        ctd_l0_pressure_output_dp_obj = IonObject(RT.DataProduct,
            name='L0_Pressure',
            description='transform output pressure',
            temporal_domain = tdom,
            spatial_domain = sdom)

        ctd_l0_pressure_output_dp_id = self.dataproductclient.create_data_product(ctd_l0_pressure_output_dp_obj,
                                                                                  outgoing_stream_l0_pressure_id,
                                                                                  parameter_dictionary)
        self.output_products['pressure'] = ctd_l0_pressure_output_dp_id
        self.dataproductclient.activate_data_product_persistence(data_product_id=ctd_l0_pressure_output_dp_id)

        log.debug("test_createTransformsThenActivateInstrument: create output data product L0 temperature")

        ctd_l0_temperature_output_dp_obj = IonObject(RT.DataProduct,
            name='L0_Temperature',
            description='transform output temperature',
            temporal_domain = tdom,
            spatial_domain = sdom)


        ctd_l0_temperature_output_dp_id = self.dataproductclient.create_data_product(ctd_l0_temperature_output_dp_obj,
                                                                                     outgoing_stream_l0_temperature_id,
                                                                                     parameter_dictionary)
        self.output_products['temperature'] = ctd_l0_temperature_output_dp_id
        self.dataproductclient.activate_data_product_persistence(data_product_id=ctd_l0_temperature_output_dp_id)


        #-------------------------------
        # L1 Conductivity - Temperature - Pressure: Output Data Products
        #-------------------------------

        outgoing_stream_l1_conductivity_id = self.pubsubclient.create_stream_definition(name='L1_conductivity')
        self.dataprocessclient.assign_stream_definition_to_data_process_definition(outgoing_stream_l1_conductivity_id, ctd_L1_conductivity_dprocdef_id )

        outgoing_stream_l1_pressure_id = self.pubsubclient.create_stream_definition(name='L1_Pressure')
        self.dataprocessclient.assign_stream_definition_to_data_process_definition(outgoing_stream_l1_pressure_id, ctd_L1_pressure_dprocdef_id )

        outgoing_stream_l1_temperature_id = self.pubsubclient.create_stream_definition(name='L1_Temperature')
        self.dataprocessclient.assign_stream_definition_to_data_process_definition(outgoing_stream_l1_temperature_id, ctd_L1_temperature_dprocdef_id )

        log.debug("test_createTransformsThenActivateInstrument: create output data product L1 conductivity")

        ctd_l1_conductivity_output_dp_obj = IonObject(RT.DataProduct,
            name='L1_Conductivity',
            description='transform output L1 conductivity',
            temporal_domain = tdom,
            spatial_domain = sdom)

        ctd_l1_conductivity_output_dp_id = self.dataproductclient.create_data_product(ctd_l1_conductivity_output_dp_obj,
                                                                                      outgoing_stream_l1_conductivity_id,
                                                                                      parameter_dictionary)
        self.dataproductclient.activate_data_product_persistence(data_product_id=ctd_l1_conductivity_output_dp_id)

        stream_ids, _ = self.rrclient.find_objects(ctd_l1_conductivity_output_dp_id, PRED.hasStream, None, True)
        log.debug(" ctd_l1_conductivity stream id =  %s", str(stream_ids) )
        pid = self.create_logger(' ctd_l1_conductivity', stream_ids[0] )
        self.loggerpids.append(pid)

        log.debug("test_createTransformsThenActivateInstrument: create output data product L1 pressure")

        ctd_l1_pressure_output_dp_obj = IonObject(RT.DataProduct,
            name='L1_Pressure',
            description='transform output L1 pressure',
            temporal_domain = tdom,
            spatial_domain = sdom)

        ctd_l1_pressure_output_dp_id = self.dataproductclient.create_data_product(ctd_l1_pressure_output_dp_obj,
                                                                                  outgoing_stream_l1_pressure_id,
                                                                                  parameter_dictionary)
        self.dataproductclient.activate_data_product_persistence(data_product_id=ctd_l1_pressure_output_dp_id)

        stream_ids, _ = self.rrclient.find_objects(ctd_l1_pressure_output_dp_id, PRED.hasStream, None, True)
        log.debug(" ctd_l1_pressure stream id =  %s", str(stream_ids) )
        pid = self.create_logger(' ctd_l1_pressure', stream_ids[0] )
        self.loggerpids.append(pid)

        log.debug("test_createTransformsThenActivateInstrument: create output data product L1 temperature")

        ctd_l1_temperature_output_dp_obj = IonObject(RT.DataProduct,
            name='L1_Temperature',
            description='transform output L1 temperature',
            temporal_domain = tdom,
            spatial_domain = sdom)

        ctd_l1_temperature_output_dp_id = self.dataproductclient.create_data_product(ctd_l1_temperature_output_dp_obj,
                                                                                     outgoing_stream_l1_temperature_id,
                                                                                     parameter_dictionary)
        self.dataproductclient.activate_data_product_persistence(data_product_id=ctd_l1_temperature_output_dp_id)

        stream_ids, _ = self.rrclient.find_objects(ctd_l1_temperature_output_dp_id, PRED.hasStream, None, True)
        log.debug(" ctd_l1_temperature stream id =  %s", str(stream_ids) )
        pid = self.create_logger(' ctd_l1_temperature', stream_ids[0] )
        self.loggerpids.append(pid)



        #-------------------------------
        # L2 Salinity - Density: Output Data Products
        #-------------------------------

        outgoing_stream_l2_salinity_id = self.pubsubclient.create_stream_definition(name='L2_salinity')
        self.dataprocessclient.assign_stream_definition_to_data_process_definition(outgoing_stream_l2_salinity_id, ctd_L2_salinity_dprocdef_id )

        outgoing_stream_l2_density_id = self.pubsubclient.create_stream_definition(name='L2_Density')
        self.dataprocessclient.assign_stream_definition_to_data_process_definition(outgoing_stream_l2_density_id, ctd_L2_density_dprocdef_id )

        log.debug("test_createTransformsThenActivateInstrument: create output data product L2 Salinity")

        ctd_l2_salinity_output_dp_obj = IonObject(RT.DataProduct,
            name='L2_Salinity',
            description='transform output L2 salinity',
            temporal_domain = tdom,
            spatial_domain = sdom)

        ctd_l2_salinity_output_dp_id = self.dataproductclient.create_data_product(ctd_l2_salinity_output_dp_obj,
                                                                                  outgoing_stream_l2_salinity_id,
                                                                                  parameter_dictionary)
        self.dataproductclient.activate_data_product_persistence(data_product_id=ctd_l2_salinity_output_dp_id)

        log.debug("test_createTransformsThenActivateInstrument: create output data product L2 Density")

        ctd_l2_density_output_dp_obj = IonObject(RT.DataProduct,
            name='L2_Density',
            description='transform output pressure',
            temporal_domain = tdom,
            spatial_domain = sdom)

        ctd_l2_density_output_dp_id = self.dataproductclient.create_data_product(ctd_l2_density_output_dp_obj,
                                                                                 outgoing_stream_l2_density_id,
                                                                                 parameter_dictionary)
        self.dataproductclient.activate_data_product_persistence(data_product_id=ctd_l2_density_output_dp_id)

        # Set up subscribers/loggers to these streams
        stream_ids, _ = self.rrclient.find_objects(ctd_l2_salinity_output_dp_id, PRED.hasStream, None, True)
        log.debug("L2 salinity stream id =  %s", str(stream_ids) )
        pid = self.create_logger('L2_salinity', stream_ids[0] )
        self.loggerpids.append(pid)

        stream_ids, _ = self.rrclient.find_objects(ctd_l2_density_output_dp_id, PRED.hasStream, None, True)
        log.debug("L2 density stream id =  %s", str(stream_ids) )
        pid = self.create_logger('L2_density', stream_ids[0] )
        self.loggerpids.append(pid)

        #-------------------------------
        # L0 Conductivity - Temperature - Pressure: Create the data process
        #-------------------------------
        log.debug("test_createTransformsThenActivateInstrument: create L0 all data_process start")
        try:
            ctd_l0_all_data_process_id = self.dataprocessclient.create_data_process(ctd_L0_all_dprocdef_id,
                                                                                    [ctd_parsed_data_product],
                                                                                    self.output_products)
            self.dataprocessclient.activate_data_process(ctd_l0_all_data_process_id)
        except BadRequest as ex:
            self.fail("failed to create new data process: %s" %ex)

        log.debug("test_createTransformsThenActivateInstrument: create L0 all data_process return")

        #-------------------------------
        # L1 Conductivity: Create the data process
        #-------------------------------
        log.debug("test_createTransformsThenActivateInstrument: create L1 Conductivity data_process start")
        try:
            l1_conductivity_data_process_id = self.dataprocessclient.create_data_process(
                ctd_L1_conductivity_dprocdef_id,
                [ctd_l0_conductivity_output_dp_id],
                {'conductivity':ctd_l1_conductivity_output_dp_id})
            self.dataprocessclient.activate_data_process(l1_conductivity_data_process_id)
        except BadRequest as ex:
            self.fail("failed to create new data process: %s" %ex)

        log.debug("test_createTransformsThenActivateInstrument: create L1 Conductivity data_process return")


        #-------------------------------
        # L1 Pressure: Create the data process
        #-------------------------------
        log.debug("test_createTransformsThenActivateInstrument: create L1_Pressure data_process start")
        try:
            l1_pressure_data_process_id = self.dataprocessclient.create_data_process(
                ctd_L1_pressure_dprocdef_id,
                [ctd_l0_pressure_output_dp_id],
                {'pressure':ctd_l1_pressure_output_dp_id})
            self.dataprocessclient.activate_data_process(l1_pressure_data_process_id)
        except BadRequest as ex:
            self.fail("failed to create new data process: %s" %ex)

        log.debug("test_createTransformsThenActivateInstrument: create L1_Pressure data_process return")



        #-------------------------------
        # L1 Temperature: Create the data process
        #-------------------------------
        log.debug("test_createTransformsThenActivateInstrument: create L1_Pressure data_process start")
        try:
            l1_temperature_all_data_process_id = self.dataprocessclient.create_data_process(
                ctd_L1_temperature_dprocdef_id,
                [ctd_l0_temperature_output_dp_id],
                { 'temperature': ctd_l1_temperature_output_dp_id})

            self.dataprocessclient.activate_data_process(l1_temperature_all_data_process_id)
        except BadRequest as ex:
            self.fail("failed to create new data process: %s" %ex)

        log.debug("test_createTransformsThenActivateInstrument: create L1_Pressure data_process return")



        #-------------------------------
        # L2 Salinity: Create the data process
        #-------------------------------
        log.debug("test_createTransformsThenActivateInstrument: create L2_salinity data_process start")
        try:
            l2_salinity_all_data_process_id = self.dataprocessclient.create_data_process(
                ctd_L2_salinity_dprocdef_id,
                [ctd_parsed_data_product],
                {'salinity':ctd_l2_salinity_output_dp_id})
            self.dataprocessclient.activate_data_process(l2_salinity_all_data_process_id)
        except BadRequest as ex:
            self.fail("failed to create new data process: %s" %ex)

        log.debug("test_createTransformsThenActivateInstrument: create L2_salinity data_process return")

        #-------------------------------
        # L2 Density: Create the data process
        #-------------------------------
        log.debug("test_createTransformsThenActivateInstrument: create L2_Density data_process start")
        try:
            l2_density_all_data_process_id = self.dataprocessclient.create_data_process(
                ctd_L2_density_dprocdef_id,
                [ctd_parsed_data_product],
                {'density':ctd_l2_density_output_dp_id})
            self.dataprocessclient.activate_data_process(l2_density_all_data_process_id)
        except BadRequest as ex:
            self.fail("failed to create new data process: %s" %ex)

        log.debug("test_createTransformsThenActivateInstrument: create L2_Density data_process return")


<|MERGE_RESOLUTION|>--- conflicted
+++ resolved
@@ -13,13 +13,9 @@
 
 from mi.instrument.seabird.sbe37smb.ooicore.driver import SBE37Parameter
 
-<<<<<<< HEAD
-from pyon.public import log
-=======
 from ion.services.dm.utility.granule.taxonomy import TaxyTool
 
 from ooi.logging import log
->>>>>>> 9703601a
 from nose.plugins.attrib import attr
 
 
