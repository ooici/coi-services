#!/usr/bin/env python

'''
@file ion/services/sa/marine_facility/test/test_marine_facility_management_service.py
@author Maurice Manning
@author Ian Katz
@test ion.services.sa.marine_facility.marine_facility Unit test suite to cover all service code
'''

#from mock import Mock , sentinel, patch
from ion.services.sa.marine_facility.marine_facility_management_service import MarineFacilityManagementService
from nose.plugins.attrib import attr
<<<<<<< HEAD
from pyon.public import PRED, RT
=======
from pyon.public import AT #, RT
>>>>>>> a6934706


from pyon.util.log import log

from ion.services.sa.resource_impl_metatest import ResourceImplMetatest

from ion.services.sa.marine_facility.logical_instrument_impl import LogicalInstrumentImpl
from ion.services.sa.marine_facility.logical_platform_impl import LogicalPlatformImpl
from ion.services.sa.marine_facility.marine_facility_impl import MarineFacilityImpl
from ion.services.sa.marine_facility.site_impl import SiteImpl







#from pyon.core.exception import BadRequest, Conflict, Inconsistent, NotFound
#import unittest
from pyon.util.unit_test import PyonTestCase


@attr('UNIT', group='sa')
class TestMarineFacilityManagement(PyonTestCase):

    def setUp(self):
        self.mock_ionobj = self._create_IonObject_mock('ion.services.sa.marine_facility.marine_facility_management_service.IonObject')
        
        #self.mock_ionobj = IonObject
        mock_clients = self._create_service_mock('marine_facility_management')

        self.marine_facility_mgmt_service = MarineFacilityManagementService()
        self.marine_facility_mgmt_service.clients = mock_clients
        
        # must call this manually
        self.marine_facility_mgmt_service.on_init()



    def test_assign_instrument(self):
        self.marine_facility_mgmt_service.assign_instrument('111', '222')

        self.marine_facility_mgmt_service.clients.resource_registry.create_association.assert_called_once_with('222', PRED.hasInstrument, '111', None)

rim = ResourceImplMetatest(TestMarineFacilityManagement, MarineFacilityManagementService, log)

rim.add_resource_impl_unittests(LogicalInstrumentImpl, {})
rim.add_resource_impl_unittests(LogicalPlatformImpl, {"buoyname": "steve", "buoyheight": "3"})
rim.add_resource_impl_unittests(MarineFacilityImpl, {})
rim.add_resource_impl_unittests(SiteImpl, {})

<|MERGE_RESOLUTION|>--- conflicted
+++ resolved
@@ -10,11 +10,7 @@
 #from mock import Mock , sentinel, patch
 from ion.services.sa.marine_facility.marine_facility_management_service import MarineFacilityManagementService
 from nose.plugins.attrib import attr
-<<<<<<< HEAD
-from pyon.public import PRED, RT
-=======
-from pyon.public import AT #, RT
->>>>>>> a6934706
+from pyon.public import PRED
 
 
 from pyon.util.log import log
