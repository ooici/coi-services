#!/usr/bin/env python

'''
@package ion.services.sa.acquisition.data_acquisition_management_service Implementation of IDataAcquisitionManagementService interface
@file ion/services/sa/acquisition/data_acquisition_management_management_service.py
@author M Manning
@brief Data Acquisition Management service to keep track of Data Producers, Data Sources
and the relationships between them
'''

from interface.services.sa.idata_acquisition_management_service import BaseDataAcquisitionManagementService
from pyon.core.exception import NotFound
from pyon.public import CFG, IonObject, log, RT, PRED, LCS



class DataAcquisitionManagementService(BaseDataAcquisitionManagementService):


    # -----------------
    # The following operations register different types of data producers
    # -----------------

    def _remove_producer(self, resource_id='', producers=None):
        log.debug("Removing DataProducer objects and links")
        for x in producers:
            # List all association ids with given subject, predicate, object triples
            assoc_ids, _ = self.clients.resource_registry.find_associations(resource_id, PRED.hasDataProducer, x, True)
            for y in assoc_ids:
                self.clients.resource_registry.delete_association(y)

            self.clients.resource_registry.delete(x)
        return True


    def register_external_data_set(self, external_dataset_id=''):
        """Register an existing external data set as data producer

        @param external_dataset_id    str
        @retval data_producer_id    str
        """
        # retrieve the data_source object
        data_set_obj = self.clients.resource_registry.read(external_dataset_id)
        if data_set_obj is None:
            raise NotFound("External Data Set %s does not exist" % external_dataset_id)

        #create data producer resource and associate to this external_dataset_id
        data_producer_id = self.create_data_producer(name=data_set_obj.name, description=data_set_obj.description)

        # Create association
<<<<<<< HEAD
        self.clients.resource_registry.create_association(data_source_id, PRED.hasDataProducer, data_producer_id)
=======
        self.clients.resource_registry.create_association(external_dataset_id, AT.hasDataProducer, data_producer_id)
>>>>>>> af95b0d8

        return data_producer_id

    def unregister_external_data_set(self, external_dataset_id=''):
        """

        @param external_dataset_id    str
        @throws NotFound    object with specified id does not exist
        """
        """
        Remove the associated DataProducer

        """
        # List all resource ids that are objects for this data_source and has the hasDataProducer link
<<<<<<< HEAD
        res_ids, _ = self.clients.resource_registry.find_objects(data_source_id, PRED.hasDataProducer, None, True)
=======
        res_ids, _ = self.clients.resource_registry.find_objects(external_dataset_id, AT.hasDataProducer, None, True)
>>>>>>> af95b0d8
        if res_ids is None:
            raise NotFound("Data Producer for External Data Set %d does not exist" % external_dataset_id)

        return self._remove_producer(external_dataset_id, res_ids)
    

    def register_process(self, data_process_id=''):
        """
        Register an existing data process as data producer
        """

        # retrieve the data_process object
        data_process_obj = self.clients.resource_registry.read(data_process_id)
        if data_process_obj is None:
            raise NotFound("Data Process %s does not exist" % data_process_id)

        #create data producer resource and associate to this data_process_id
        data_producer_id = self.create_data_producer(name=data_process_obj.name, description=data_process_obj.description)

        # Create association
        self.clients.resource_registry.create_association(data_process_id, PRED.hasDataProducer, data_producer_id)

        # TODO: Walk up the assocations to find parent producers:
        # proc->subscription->stream->prod

        return data_producer_id

    def unregister_process(self, data_process_id=''):
        """
        Remove the associated DataProcess

        """
        # List all resource ids that are objects for this data_source and has the hasDataProducer link
        res_ids, _ = self.clients.resource_registry.find_objects(data_process_id, PRED.hasDataProducer, None, True)
        if res_ids is None:
            raise NotFound("Data Producer for Data Process %d does not exist" % data_process_id)

        return self._remove_producer(data_process_id, res_ids)

    def register_instrument(self, instrument_id=''):
        """
        Register an existing instrument as data producer
        """
        # retrieve the data_process object
        instrument_obj = self.clients.resource_registry.read(instrument_id)
        if instrument_obj is None:
            raise NotFound("Instrument %s does not exist" % instrument_id)

        #create data producer resource and associate to this instrument_id
        data_producer_id = self.create_data_producer(name=instrument_obj.name, description=instrument_obj.description)

        # Create association
        self.clients.resource_registry.create_association(instrument_id, PRED.hasDataProducer, data_producer_id)

        return data_producer_id

    def unregister_instrument(self, instrument_id=''):
        """
        Remove the associated DataProcess

        """
        # List all resource ids that are objects for this data_source and has the hasDataProducer link
        res_ids, _ = self.clients.resource_registry.find_objects(instrument_id, PRED.hasDataProducer, None, True)
        if res_ids is None:
            raise NotFound("Data Producer for Instrument %d does not exist" % instrument_id)

        return self._remove_producer(instrument_id, res_ids)


    def assign_data_product(self, input_resource_id='', data_product_id=''):
        """Connect the producer for an existing input resource with a data product

        @param input_resource_id    str
        @param data_product_id    str
        @retval data_producer_id    str
        """
        source_obj = self.clients.resource_registry.read(input_resource_id)
        if not source_obj:
            raise NotFound("Source resource %s does not exist" % input_resource_id)

        #find the data producer resource associated with the source resource that is creating the data product
        producer_ids, _ = self.clients.resource_registry.find_associations(input_resource_id, AT.hasProducer)
        if not producer_ids:
            raise NotFound("No Data Producers associated with source resource ID " + str(input_resource_id))

        self.clients.resource_registry.create_association(data_product_id,  AT.hasDataProducer,  producer_ids[0])
        return producer_ids[0]

    def unassign_data_product(self, input_resource_id='', data_product_id=''):
        """@todo document this interface!!!

        @param input_resource_id    str
        @param data_product_id    str
        @throws NotFound    object with specified id does not exist
        """
        pass

    def create_data_producer(self, name='', description=''):
        """
        Create a new data_producer.

        @param name    str
        @param description    str
        @retval data_producer_id    str
        @throws BadRequest    if object passed has _id or _rev attribute
        """

        log.debug("Creating DataProducer object")
        data_producer_obj = IonObject(RT.DataProducer,name=name, description=description)
        data_producer_id, rev = self.clients.resource_registry.create(data_producer_obj)
        log.debug("create_data_producer  data producer id %s" % data_producer_id)

        # create the stream for this data producer
        stream = IonObject(RT.Stream, name=name)
        self.streamID = self.clients.pubsub_management.create_stream(stream)

        log.debug("create_data_producer  Stream id %s" % self.streamID)

        # register the data producer with the PubSub service
#        self.StreamRoute = self.clients.pubsub_management.register_producer(data_producer.name, self.streamID)
#
#        log.debug("create_data_producer  Stream routing_key %s" % self.StreamRoute.routing_key)
#        data_producer.stream_id = self.streamID
#        data_producer.routing_key = self.StreamRoute.routing_key
#        data_producer.exchange_name = self.StreamRoute.exchange_name
#        data_producer.credentials = self.StreamRoute.credentials


        # Create association
        self.clients.resource_registry.create_association(data_producer_id, AT.hasStream, self.streamID)

        return data_producer_id

    def update_data_producer(self, data_producer=None):
        '''
        Update an existing data producer.

        @param data_producer The data_producer object with updated properties.
        @retval success Boolean to indicate successful update.
        @todo Add logic to validate optional attributes. Is this interface correct?
        '''
        # Return Value
        # ------------
        # {success: true}
        #
        log.debug("Updating data_producer object: %s" % data_producer.name)
        return self.clients.resource_registry.update(data_producer)

    def read_data_producer(self, data_producer_id=''):
        '''
        Get an existing data_producer object.

        @param data_producer The id of the stream.
        @retval data_producer The data_producer object.
        @throws NotFound when data_producer doesn't exist.
        '''
        # Return Value
        # ------------
        # data_producer: {}
        #
        log.debug("Reading data_producer object id: %s" % data_producer_id)
        data_producer_obj = self.clients.resource_registry.read(data_producer_id)
        if data_producer_obj is None:
            raise NotFound("Data producer %s does not exist" % data_producer_id)
        return data_producer_obj

    def delete_data_producer(self, data_producer_id=''):
        '''
        Delete an existing data_producer.

        @param data_producer_id The id of the stream.
        @retval success Boolean to indicate successful deletion.
        @throws NotFound when data_producer doesn't exist.
        '''
        # Return Value
        # ------------
        # {success: true}
        #
        log.debug("Deleting data_producer id: %s" % data_producer_id)
        data_producer_obj = self.read_data_producer(data_producer_id)
        if data_producer_obj is None:
            raise NotFound("Data producer %d does not exist" % data_producer_id)

        #Unregister the data producer with PubSub
        self.clients.pubsub_management.unregister_producer(data_producer_obj.name, data_producer_obj.stream_id)

        #TODO tell PubSub to delete the stream??

        return self.clients.resource_registry.delete(data_producer_obj)


    # -----------------
    # The following operations manage EOI resources
    # -----------------

    def create_external_data_provider(self, external_data_provider=None):
        """@todo document this interface!!!

        @param external_data_provider    ExternalDataProvider
        @retval external_data_provider_id    str
        @throws BadRequest    if object passed has _id or _rev attribute
        """
        pass

    def update_external_data_provider(self, external_data_provider=None):
        """@todo document this interface!!!

        @param external_data_provider    ExternalDataProvider
        @throws BadRequest    if object does not have _id or _rev attribute
        @throws NotFound    object with specified id does not exist
        @throws Conflict    object not based on latest persisted object version
        """
        pass

    def read_external_data_provider(self, external_data_provider_id=''):
        """@todo document this interface!!!

        @param external_data_provider_id    str
        @retval external_data_provider    ExternalDataProvider
        @throws NotFound    object with specified id does not exist
        """
        pass

    def delete_external_data_provider(self, external_data_provider_id=''):
        """@todo document this interface!!!

        @param external_data_provider_id    str
        @throws NotFound    object with specified id does not exist
        """
        pass

    def create_data_source(self, data_source=None):
        """@todo document this interface!!!

        @param data_source    DataSource
        @retval data_source_id    str
        @throws BadRequest    if object passed has _id or _rev attribute
        """
        log.debug("Creating data_source object")

        data_source_id, rev = self.clients.resource_registry.create(data_source)

        return data_source_id

    def update_data_source(self, data_source=None):
        """@todo document this interface!!!

        @param data_source    DataSource
        @throws BadRequest    if object does not have _id or _rev attribute
        @throws NotFound    object with specified id does not exist
        @throws Conflict    object not based on latest persisted object version
        """
        return self.clients.resource_registry.update(data_source)

    def read_data_source(self, data_source_id=''):
        """@todo document this interface!!!

        @param data_source_id    str
        @retval data_source    DataSource
        @throws NotFound    object with specified id does not exist
        """
        log.debug("Reading DataSource object id: %s" % data_source_id)
        data_source_obj = self.clients.resource_registry.read(data_source_id)
        if not data_source_obj:
            raise NotFound("DataSource %s does not exist" % data_source_id)
        return data_source_obj

    def delete_data_source(self, data_source_id=''):
        """@todo document this interface!!!

        @param data_source_id    str
        @throws NotFound    object with specified id does not exist
        """
        log.debug("Deleting DataSource id: %s" % data_source_id)
        data_source_obj = self.read_data_source(data_source_id)
        if data_source_obj is None:
            raise NotFound("DataSource %s does not exist" % data_source_id)

        return self.clients.resource_registry.delete(data_source_id)


    def create_external_dataset(self, external_dataset=None):
        """@todo document this interface!!!

        @param external_dataset    ExternalDataset
        @retval external_dataset_id    str
        @throws BadRequest    if object passed has _id or _rev attribute
        """
        pass

    def update_external_dataset(self, external_dataset=None):
        """@todo document this interface!!!

        @param external_dataset    ExternalDataset
        @throws BadRequest    if object does not have _id or _rev attribute
        @throws NotFound    object with specified id does not exist
        @throws Conflict    object not based on latest persisted object version
        """
        pass

    def read_external_dataset(self, external_dataset_id=''):
        """@todo document this interface!!!

        @param external_dataset_id    str
        @retval external_dataset    ExternalDataset
        @throws NotFound    object with specified id does not exist
        """
        pass

    def delete_external_dataset(self, external_dataset_id=''):
        """@todo document this interface!!!

        @param external_dataset_id    str
        @throws NotFound    object with specified id does not exist
        """
        pass

    def assign_data_agent(self, external_dataset_id='', agent_instance=None):
        """Connect the agent instance description with an external data set

        @param external_dataset_id    str
        @param agent_instance    AgentInstance
        @throws NotFound    object with specified id does not exist
        """
        pass

    def unassign_data_agent(self, data_agent_id='', external_dataset_id=''):
        """@todo document this interface!!!

        @param data_agent_id    str
        @param external_dataset_id    str
        @throws NotFound    object with specified id does not exist
        """
        pass<|MERGE_RESOLUTION|>--- conflicted
+++ resolved
@@ -48,11 +48,7 @@
         data_producer_id = self.create_data_producer(name=data_set_obj.name, description=data_set_obj.description)
 
         # Create association
-<<<<<<< HEAD
-        self.clients.resource_registry.create_association(data_source_id, PRED.hasDataProducer, data_producer_id)
-=======
-        self.clients.resource_registry.create_association(external_dataset_id, AT.hasDataProducer, data_producer_id)
->>>>>>> af95b0d8
+        self.clients.resource_registry.create_association(external_dataset_id, PRED.hasDataProducer, data_producer_id)
 
         return data_producer_id
 
@@ -67,11 +63,7 @@
 
         """
         # List all resource ids that are objects for this data_source and has the hasDataProducer link
-<<<<<<< HEAD
-        res_ids, _ = self.clients.resource_registry.find_objects(data_source_id, PRED.hasDataProducer, None, True)
-=======
-        res_ids, _ = self.clients.resource_registry.find_objects(external_dataset_id, AT.hasDataProducer, None, True)
->>>>>>> af95b0d8
+        res_ids, _ = self.clients.resource_registry.find_objects(external_dataset_id, PRED.hasDataProducer, None, True)
         if res_ids is None:
             raise NotFound("Data Producer for External Data Set %d does not exist" % external_dataset_id)
 
