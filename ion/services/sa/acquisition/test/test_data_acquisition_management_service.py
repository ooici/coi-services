--- conflicted
+++ resolved
@@ -182,13 +182,8 @@
 
         self.data_acquisition_mgmt_service.register_process('111')
 
-<<<<<<< HEAD
-        self.mock_read.assert_called_once_with('111', '')
-        self.mock_create_association.assert_called_once_with('111', PRED.hasDataProducer, '222', None)
-=======
         #self.mock_read.assert_called_once_with('111', '')
-        #self.mock_create_association.assert_called_once_with('111', AT.hasDataProducer, '222', None)
->>>>>>> af95b0d8
+        #self.mock_create_association.assert_called_once_with('111', PRED.hasDataProducer, '222', None)
 
     def test_register_process_not_found(self):
         self.mock_read.return_value = None
@@ -209,13 +204,8 @@
 
         self.data_acquisition_mgmt_service.register_external_data_set('111')
 
-<<<<<<< HEAD
-        self.mock_read.assert_called_once_with('111', '')
-        self.mock_create_association.assert_called_once_with('111', PRED.hasDataProducer, '222', None)
-=======
         #self.mock_read.assert_called_once_with('111', '')
-        #self.mock_create_association.assert_called_once_with('111', AT.hasDataProducer, '222', None)
->>>>>>> af95b0d8
+        #self.mock_create_association.assert_called_once_with('111', PRED.hasDataProducer, '222', None)
 
     def test_register_data_source_not_found(self):
         self.mock_read.return_value = None
@@ -236,13 +226,8 @@
 
         self.data_acquisition_mgmt_service.register_instrument('111')
 
-<<<<<<< HEAD
-        self.mock_read.assert_called_once_with('111', '')
-        self.mock_create_association.assert_called_once_with('111', PRED.hasDataProducer, '222', None)
-=======
 #        self.mock_read.assert_called_once_with('111', '')
-#        self.mock_create_association.assert_called_once_with('111', AT.hasDataProducer, '222', None)
->>>>>>> af95b0d8
+#        self.mock_create_association.assert_called_once_with('111', PRED.hasDataProducer, '222', None)
 
 
     def test_register_instrument_not_found(self):
