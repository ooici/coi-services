
"""
@author Swarbhanu Chatterjee
@file ion/processes/data/transforms/ctdbp/ctdbp_L2_density.py
@description Transforms incoming L1 product into L2 product for density through the L2 stream
"""
from pyon.util.log import log
from pyon.core.exception import BadRequest
from ion.core.process.transform import TransformDataProcess
from ion.services.dm.utility.granule.record_dictionary import RecordDictionaryTool
from ion.core.function.transform_function import SimpleGranuleTransformFunction
from interface.services.dm.ipubsub_management_service import PubsubManagementServiceProcessClient

import pygsw.vectors as gsw

import numpy as np

class CTDBP_DensityTransform(TransformDataProcess):
    """ A basic transform that receives input through a subscription,
    parses the input from a CTD, extracts the pressure value and scales it according to
    the defined algorithm. If the transform
    has an output_stream it will publish the output on the output stream.
    """
    output_bindings = ['density']

    def on_start(self):
        super(CTDBP_DensityTransform, self).on_start()

        if not self.CFG.process.publish_streams.has_key('density'):
            raise BadRequest("For CTD transforms, please send the stream_id using a special keyword (ex: density)")
        self.dens_stream_id = self.CFG.process.publish_streams.density

<<<<<<< HEAD
        # should get these from the geo_constraints already on the DataProduct
        lat = self.CFG.lat
        lon = self.CFG.lon
=======
        lat = self.CFG.get_safe('process.lat',None)
        if lat is None:
            raise BadRequest('Latitude is required to determine density')
        lon = self.CFG.get_safe('process.lon',None)
        if lon is None:
            raise BadRequest('Lonitude is required to determine density')

>>>>>>> 2f642dfa

        # Read the parameter dict from the stream def of the stream
        pubsub = PubsubManagementServiceProcessClient(process=self)
        self.stream_definition = pubsub.read_stream_definition(stream_id=self.dens_stream_id)

        self.params = {'stream_def' : self.stream_definition._id, 'lat': lat, 'lon' : lon}

    def recv_packet(self, packet, stream_route, stream_id):
        """
        Processes incoming data!!!!
        """
        if packet == {}:
            return
        log.debug("CTDBP L2 density transform received granule with record dict: %s", packet.record_dictionary)

        granule = CTDBP_DensityTransformAlgorithm.execute(packet, params=self.params)

        log.debug("CTDBP L2 density transform publishing granule with record dict: %s", granule.record_dictionary)

        self.density.publish(msg=granule)


class CTDBP_DensityTransformAlgorithm(SimpleGranuleTransformFunction):

    @staticmethod
    @SimpleGranuleTransformFunction.validate_inputs
    def execute(input=None, context=None, config=None, params=None, state=None):
        """
        Dependencies
        ------------
        PRACSAL, PRESWAT_L1, longitude, latitude, TEMPWAT_L1

        Algorithms used
        ------------
        1. PRACSAL = gsw_SP_from_C((CONDWAT_L1 * 10),TEMPWAT_L1,PRESWAT_L1)
        2. absolute_salinity = gsw_SA_from_SP(PRACSAL,PRESWAT_L1,longitude,latitude)
        3. conservative_temperature = gsw_CT_from_t(absolute_salinity,TEMPWAT_L1,PRESWAT_L1)
        4. DENSITY = gsw_rho(absolute_salinity,conservative_temperature,PRESWAT_L1)

        Reference
        ------------
        The calculations below are based on the following spreadsheet document:
        https://docs.google.com/spreadsheet/ccc?key=0Au7PUzWoCKU4dDRMeVI0RU9yY180Z0Y5U0hyMUZERmc#gid=0

        """
        lat = params['lat']
        lon = params['lon']
        stream_def_id = params['stream_def']


        rdt = RecordDictionaryTool.load_from_granule(input)
        out_rdt = RecordDictionaryTool(stream_definition_id=stream_def_id)

        out_rdt['time'] = rdt['time']

        conductivity = rdt['conductivity']
        pressure = rdt['pressure']
        temperature = rdt['temp']

<<<<<<< HEAD
        log.debug('L2 transform using L1 values: temp %f, pressure %f, conductivity %f',
                  temperature, pressure, conductivity)

        latitude = np.ones(len(conductivity)) * lat
        longitude = np.ones(len(conductivity)) * lon
=======
        latitude = np.ones(conductivity.shape) * lat
        longitude = np.ones(conductivity.shape) * lon
>>>>>>> 2f642dfa

        log.debug("Using latitude: %s, longitude: %s", latitude, longitude)

        # Doing: PRACSAL = gsw_SP_from_C((CONDWAT_L1 * 10),TEMPWAT_L1,PRESWAT_L1)
        pracsal = gsw.sp_from_c(conductivity * 10, temperature, pressure)

        log.debug("CTDBP Density algorithm calculated the pracsal (practical salinity) values: %s", pracsal)

        # Doing: absolute_salinity = gsw_SA_from_SP(PRACSAL,PRESWAT_L1,longitude,latitude)
<<<<<<< HEAD
        absolute_salinity = SA_from_SP(pracsal, pressure, longitude, latitude)
        log.debug('absolute_salinity = SA_from_SP(pracsal=%s, pressure=%s, longitude=%s, latitude=%s)=%s',
                  pracsal, pressure, longitude, latitude, absolute_salinity)
=======
        absolute_salinity = gsw.sa_from_sp(pracsal, pressure, longitude, latitude)
>>>>>>> 2f642dfa

        log.debug("CTDBP Density algorithm calculated the absolute_salinity (actual salinity) values: %s", absolute_salinity)

        conservative_temperature = gsw.ct_from_t(absolute_salinity, temperature, pressure)

        log.debug("CTDBP Density algorithm calculated the conservative temperature values: %s", conservative_temperature)

        # Doing: DENSITY = gsw_rho(absolute_salinity,conservative_temperature,PRESWAT_L1)
        dens_value = gsw.rho(absolute_salinity, conservative_temperature, pressure)

        log.debug("Calculated density values: %s", dens_value)

        for key, value in rdt.iteritems():
            if key in out_rdt:
                if key=='conductivity' or key=='temp' or key=='pressure':
                    continue
                out_rdt[key] = value[:]

        out_rdt['density'] = dens_value

        return out_rdt.to_granule()<|MERGE_RESOLUTION|>--- conflicted
+++ resolved
@@ -12,7 +12,7 @@
 from interface.services.dm.ipubsub_management_service import PubsubManagementServiceProcessClient
 
 import pygsw.vectors as gsw
-
+from seawater.gibbs import SP_from_cndr, rho, SA_from_SP, conservative_t
 import numpy as np
 
 class CTDBP_DensityTransform(TransformDataProcess):
@@ -30,19 +30,12 @@
             raise BadRequest("For CTD transforms, please send the stream_id using a special keyword (ex: density)")
         self.dens_stream_id = self.CFG.process.publish_streams.density
 
-<<<<<<< HEAD
-        # should get these from the geo_constraints already on the DataProduct
-        lat = self.CFG.lat
-        lon = self.CFG.lon
-=======
         lat = self.CFG.get_safe('process.lat',None)
         if lat is None:
             raise BadRequest('Latitude is required to determine density')
         lon = self.CFG.get_safe('process.lon',None)
         if lon is None:
             raise BadRequest('Lonitude is required to determine density')
-
->>>>>>> 2f642dfa
 
         # Read the parameter dict from the stream def of the stream
         pubsub = PubsubManagementServiceProcessClient(process=self)
@@ -101,44 +94,37 @@
         conductivity = rdt['conductivity']
         pressure = rdt['pressure']
         temperature = rdt['temp']
-
-<<<<<<< HEAD
-        log.debug('L2 transform using L1 values: temp %f, pressure %f, conductivity %f',
+        log.debug('L2 transform using L1 values: temp %s, pressure %s, conductivity %s',
                   temperature, pressure, conductivity)
 
-        latitude = np.ones(len(conductivity)) * lat
-        longitude = np.ones(len(conductivity)) * lon
-=======
         latitude = np.ones(conductivity.shape) * lat
         longitude = np.ones(conductivity.shape) * lon
->>>>>>> 2f642dfa
 
         log.debug("Using latitude: %s, longitude: %s", latitude, longitude)
 
         # Doing: PRACSAL = gsw_SP_from_C((CONDWAT_L1 * 10),TEMPWAT_L1,PRESWAT_L1)
         pracsal = gsw.sp_from_c(conductivity * 10, temperature, pressure)
+        old_pracsal = SP_from_cndr(conductivity * 10, t=temperature, p=pressure)
 
-        log.debug("CTDBP Density algorithm calculated the pracsal (practical salinity) values: %s", pracsal)
+        log.debug("CTDBP Density algorithm calculated the pracsal (practical salinity) values: %s (old: %s)", pracsal, old_pracsal)
 
         # Doing: absolute_salinity = gsw_SA_from_SP(PRACSAL,PRESWAT_L1,longitude,latitude)
-<<<<<<< HEAD
-        absolute_salinity = SA_from_SP(pracsal, pressure, longitude, latitude)
-        log.debug('absolute_salinity = SA_from_SP(pracsal=%s, pressure=%s, longitude=%s, latitude=%s)=%s',
-                  pracsal, pressure, longitude, latitude, absolute_salinity)
-=======
         absolute_salinity = gsw.sa_from_sp(pracsal, pressure, longitude, latitude)
->>>>>>> 2f642dfa
+        old_absolute_salinity = SA_from_SP(old_pracsal, pressure, longitude, latitude)
+        log.debug('absolute_salinity = SA_from_SP(pracsal=%s, pressure=%s, longitude=%s, latitude=%s)=%s (old value: %s)',
+                  pracsal, pressure, longitude, latitude, absolute_salinity, old_absolute_salinity)
 
         log.debug("CTDBP Density algorithm calculated the absolute_salinity (actual salinity) values: %s", absolute_salinity)
 
         conservative_temperature = gsw.ct_from_t(absolute_salinity, temperature, pressure)
-
-        log.debug("CTDBP Density algorithm calculated the conservative temperature values: %s", conservative_temperature)
+        old_conservative_temperature = conservative_t(old_absolute_salinity, temperature, pressure)
+        log.debug("CTDBP Density algorithm calculated the conservative temperature values: %s (old value: %s)",
+                  conservative_temperature, old_conservative_temperature)
 
         # Doing: DENSITY = gsw_rho(absolute_salinity,conservative_temperature,PRESWAT_L1)
         dens_value = gsw.rho(absolute_salinity, conservative_temperature, pressure)
-
-        log.debug("Calculated density values: %s", dens_value)
+        old_dens_value = rho(old_absolute_salinity, old_conservative_temperature, pressure)
+        log.debug("Calculated density values: %s (old: %s)", dens_value, old_dens_value)
 
         for key, value in rdt.iteritems():
             if key in out_rdt:
