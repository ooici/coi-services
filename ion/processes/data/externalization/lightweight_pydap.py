#!/usr/bin/env python

from pyon.ion.process import SimpleProcess
from pyon.util.file_sys import FileSystem
from logging import getLogger
from pydap.wsgi.file import make_app
from gevent.wsgi import WSGIServer
from pyon.util.log import log

class LightweightPyDAP(SimpleProcess):
    def on_start(self):
<<<<<<< HEAD
        SimpleProcess.on_start(self)
        # Binding to all interfaces instead of using server.pydap.host,
        # which could be a VIP for the client and will not work on the
        # server.
        self.pydap_host = ""
        self.pydap_port = self.CFG.get_safe('server.pydap.port', '8001')
=======
        try:
            SimpleProcess.on_start(self)
            self.pydap_host = self.CFG.get_safe('container.pydap_gateway.web_server.host', 'localhost')
            self.pydap_port = self.CFG.get_safe('container.pydap_gateway.web_server.port', '8001')
>>>>>>> c8109c1f

            self.pydap_data_path = self.CFG.get_safe('server.pydap.data_path', 'RESOURCE:ext/pydap')

            self.pydap_data_path = FileSystem.get_extended_url(self.pydap_data_path)

            self.app = make_app(None, self.pydap_data_path, 'ion/core/static/templates/')
            self.log = getLogger('pydap')
            self.log.write = self.log.info
            self.server = WSGIServer((self.pydap_host, int(self.pydap_port)), self.app, log=self.log)
            self.server.start()
        except: 
            log.exception('Unable to start PyDAP server')
            raise


    def on_quit(self):
        self.server.stop()
        super(LightweightPyDAP,self).on_quit()
<|MERGE_RESOLUTION|>--- conflicted
+++ resolved
@@ -9,19 +9,10 @@
 
 class LightweightPyDAP(SimpleProcess):
     def on_start(self):
-<<<<<<< HEAD
-        SimpleProcess.on_start(self)
-        # Binding to all interfaces instead of using server.pydap.host,
-        # which could be a VIP for the client and will not work on the
-        # server.
-        self.pydap_host = ""
-        self.pydap_port = self.CFG.get_safe('server.pydap.port', '8001')
-=======
         try:
             SimpleProcess.on_start(self)
             self.pydap_host = self.CFG.get_safe('container.pydap_gateway.web_server.host', 'localhost')
             self.pydap_port = self.CFG.get_safe('container.pydap_gateway.web_server.port', '8001')
->>>>>>> c8109c1f
 
             self.pydap_data_path = self.CFG.get_safe('server.pydap.data_path', 'RESOURCE:ext/pydap')
 
