#!/usr/bin/env python

"""Process that loads the datastore"""

__author__ = 'Michael Meisinger'

"""
Features
- load objects into different datastores
- load from a directory of YML files in ion-definitions
- load from a ZIP of YMLs
- load an additional directory (not under GIT control)
- change timestamp for resources
- load a subset of objects by type, etc
"""

import yaml
import datetime
import os
import os.path

from pyon.datastore.datastore import DataStore
from pyon.public import CFG, IonObject, log, sys_name, RT, LCS, PRED, StreamProcess, Container


class DatastoreLoader(StreamProcess):
    def on_init(self, *args, **kwargs):
        pass

    def on_start(self, *args, **kwargs):
        pass

    def on_quit(self, *args, **kwargs):
        pass

<<<<<<< HEAD
    @classmethod
    def load_datastore(cls, ds_name, path=None):
        if CFG.system.mockdb:
            log.warn("Cannot load into MockDB")
            return
        ds = DatastoreManager.get_datastore(ds_name)
        if not ds:
            return
        path = path or "res/preload/default"


    @classmethod
    def dump_datastore(cls, ds_name=None, path=None, clear_dir=True):
        """
        Dumps CouchDB datastores into a directory as YML files.
        @param ds_name Logical name (such as "resources") of an ION datastore
        @param path Directory to put dumped datastores into (defaults to
                    "res/preload/local/dump_[timestamp]")
        @param clear_dir if True, delete contents of datastore dump dirs
        """
        if CFG.system.mockdb:
            log.warn("Cannot dump from MockDB")
            return
        if not path:
            dtstr = datetime.datetime.today().strftime('%Y%m%d_%H%M%S')
            path = "res/preload/local/dump_%s" % dtstr
        if ds_name:
            # 1 Check ds_name exists
            ds = DatastoreManager.get_datastore("objects")
            if ds.datastore_exists(ds_name):

            cls._dump_datastore(ds, path, clear_dir)
        else:
            ds_list = [ds_name] if ds_name else ['resources','objects','state','events',]
            for ds in ds_list:
                cls._dump_datastore(ds, path, clear_dir)

    @classmethod
    def _dump_datastore(cls, ds_name, outpath_base, clear_dir=True):
        ds = DatastoreManager.get_datastore(ds_name)
        if not ds:
            return
        if not os.path.exists(outpath):
            os.makedirs(outpath)
        [os.remove(os.path.join(outpath, f)) for f in os.listdir(outpath)]

        outpath = "%s/%s" % (outpath_base, ds_name)

        objs = ds.find_by_view("_all_docs", None, id_only=False, convert_doc=False)
        numwrites = 0
        for obj_id, obj_key, obj in objs:
            if obj_id.startswith("_design"):
                continue
            with open("%s/%s.yml" % (outpath, obj_id), 'w') as f:
                yaml.dump(obj, f, default_flow_style=False)
                numwrites += 1
        log.info("Wrote %s objects to %s" % (numwrites, outpath))
=======
def dump_datastore(ds_name, path=None, clear_dir=True):
    if CFG.system.mockdb:
        log.warn("Cannot dump from MockDB")
        return
    ds = Container.instance.datastore_manager.get_datastore(ds_name)
    if not ds:
        return
    outpath_base = "res/preload/local/dump"
    outpath = "%s/%s" % (outpath_base, ds_name)
    if not os.path.exists(outpath):
        os.makedirs(outpath)
    [os.remove(os.path.join(outpath, f)) for f in os.listdir(outpath)]

    objs = ds.find_by_view("_all_docs", None, id_only=False, convert_doc=False)
    numwrites = 0
    for obj_id, obj_key, obj in objs:
        if obj_id.startswith("_design"):
            continue
        with open("%s/%s.yml" % (outpath, obj_id), 'w') as f:
            yaml.dump(obj, f, default_flow_style=False)
            numwrites += 1
    log.info("Wrote %s objects to %s" % (numwrites, outpath))
>>>>>>> a06ce330
<|MERGE_RESOLUTION|>--- conflicted
+++ resolved
@@ -33,17 +33,15 @@
     def on_quit(self, *args, **kwargs):
         pass
 
-<<<<<<< HEAD
     @classmethod
     def load_datastore(cls, ds_name, path=None):
         if CFG.system.mockdb:
             log.warn("Cannot load into MockDB")
             return
-        ds = DatastoreManager.get_datastore(ds_name)
+        ds = Container.instance.datastore_manager.get_datastore(ds_name)
         if not ds:
             return
         path = path or "res/preload/default"
-
 
     @classmethod
     def dump_datastore(cls, ds_name=None, path=None, clear_dir=True):
@@ -62,10 +60,11 @@
             path = "res/preload/local/dump_%s" % dtstr
         if ds_name:
             # 1 Check ds_name exists
-            ds = DatastoreManager.get_datastore("objects")
+            ds = Container.instance.datastore_manager.get_datastore("objects")
             if ds.datastore_exists(ds_name):
-
-            cls._dump_datastore(ds, path, clear_dir)
+                pass
+            else:
+                cls._dump_datastore(ds, path, clear_dir)
         else:
             ds_list = [ds_name] if ds_name else ['resources','objects','state','events',]
             for ds in ds_list:
@@ -73,7 +72,7 @@
 
     @classmethod
     def _dump_datastore(cls, ds_name, outpath_base, clear_dir=True):
-        ds = DatastoreManager.get_datastore(ds_name)
+        ds = Container.instance.datastore_manager.get_datastore(ds_name)
         if not ds:
             return
         if not os.path.exists(outpath):
@@ -90,28 +89,4 @@
             with open("%s/%s.yml" % (outpath, obj_id), 'w') as f:
                 yaml.dump(obj, f, default_flow_style=False)
                 numwrites += 1
-        log.info("Wrote %s objects to %s" % (numwrites, outpath))
-=======
-def dump_datastore(ds_name, path=None, clear_dir=True):
-    if CFG.system.mockdb:
-        log.warn("Cannot dump from MockDB")
-        return
-    ds = Container.instance.datastore_manager.get_datastore(ds_name)
-    if not ds:
-        return
-    outpath_base = "res/preload/local/dump"
-    outpath = "%s/%s" % (outpath_base, ds_name)
-    if not os.path.exists(outpath):
-        os.makedirs(outpath)
-    [os.remove(os.path.join(outpath, f)) for f in os.listdir(outpath)]
-
-    objs = ds.find_by_view("_all_docs", None, id_only=False, convert_doc=False)
-    numwrites = 0
-    for obj_id, obj_key, obj in objs:
-        if obj_id.startswith("_design"):
-            continue
-        with open("%s/%s.yml" % (outpath, obj_id), 'w') as f:
-            yaml.dump(obj, f, default_flow_style=False)
-            numwrites += 1
-    log.info("Wrote %s objects to %s" % (numwrites, outpath))
->>>>>>> a06ce330
+        log.info("Wrote %s objects to %s" % (numwrites, outpath))